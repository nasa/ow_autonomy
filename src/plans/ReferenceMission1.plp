--- conflicted
+++ resolved
@@ -43,11 +43,7 @@
   {
     // These 4 variables are assigned in the call to IdentifySampleTarget.
     Real trench_x, trench_y, ground_pos;
-<<<<<<< HEAD
     Boolean parallel = true;
-=======
-    Boolean radial;
->>>>>>> eca22e98
 
     // Max length possible is twice the radius of the arm/scoop (.48), i.e. .96.
     // However, the max value is generally not appropriate because the scoop
@@ -64,12 +60,9 @@
     LibraryCall IdentifySampleTarget (X = trench_x,
                                       Y = trench_y,
                                       GroundPos = ground_pos,
-<<<<<<< HEAD
                                       Parallel = parallel);
-=======
-                                      Radial = radial);
     if (! Lookup(GroundFound)) MissionInProgress = false;
->>>>>>> eca22e98
+    
     LibraryCall DigTrench (X = trench_x, Y = trench_y, GroundPos = ground_pos,
                            Length = trench_length, BiteDepth = 0.05,
                            NumPasses = 2, Parallel = parallel);
