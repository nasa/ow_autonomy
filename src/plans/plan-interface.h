// The Notices and Disclaimers for Ocean Worlds Autonomy Testbed for Exploration
// Research and Simulation can be found in README.md in the root directory of
// this repository.

#ifndef Ow_Plan_Interface_H
#define Ow_Plan_Interface_H

// PLEXIL interface: commands, lookups, library plans

// Lander commands

// The following commands perform only the path planning for the given activity.

Command dig_circular (Real x, Real y, Real depth, Real ground_pos,
                      Boolean radial); // true means parallel to lander arm

Command dig_linear (Real x, Real y, Real depth, Real length,
                    Real ground_pos);

// This dumps the scoop at the given location; can be used for removing tailings
// as well as delivering a sample to the receptacle.
Command deliver_sample (Real x, Real y, Real z);
<<<<<<< HEAD
Command grind (Real x, Real y, Real depth, Real length, Boolean radial, Real ground_pos);
Command guarded_move (Real x, Real y, Real z,
                      Real dir_x, Real dir_y, Real dir_z,
                      Real search_distance);
=======

Command grind (Real x, Real y, Real depth, Real length, Real ground_pos);

Command guarded_move (Real x, Real y, Real z,  // starting point
                      Real dir_x, Real dir_y, Real dir_z,  // normal vector
                      Real search_distance);  // depth along normal vector

Command unstow();  // move from stowed position to a "ready" position

// move from "ready" position to stowed position; REQUIRES unstow() first
>>>>>>> 9b4d5618
Command stow();


// This command sends the planned trajectory to Gazebo, i.e. moves real arm
Command publish_trajectory();

// Utility commands

Command log_info (...);
Command log_warning (...);
Command log_error (...);


// Lookups

Boolean Lookup Running (String operation_name);
Boolean Lookup Finished (String operation_name);


// Plan Library

LibraryAction Stow ();
LibraryAction Unstow ();
LibraryAction Grind (In Real X, In Real Y, In Real Depth, In Real Length,
                     In Boolean Radial, In Real GroundPos);
LibraryAction DigCircular (In Real X, In Real Y, In Real Depth,
                           In Real GroundPos, In Boolean Radial);
LibraryAction DeliverSample (In Real X, In Real Y, In Real Z);

LibraryAction Stub (In String desc);

#endif<|MERGE_RESOLUTION|>--- conflicted
+++ resolved
@@ -20,23 +20,16 @@
 // This dumps the scoop at the given location; can be used for removing tailings
 // as well as delivering a sample to the receptacle.
 Command deliver_sample (Real x, Real y, Real z);
-<<<<<<< HEAD
+
 Command grind (Real x, Real y, Real depth, Real length, Boolean radial, Real ground_pos);
+
 Command guarded_move (Real x, Real y, Real z,
                       Real dir_x, Real dir_y, Real dir_z,
                       Real search_distance);
-=======
-
-Command grind (Real x, Real y, Real depth, Real length, Real ground_pos);
-
-Command guarded_move (Real x, Real y, Real z,  // starting point
-                      Real dir_x, Real dir_y, Real dir_z,  // normal vector
-                      Real search_distance);  // depth along normal vector
 
 Command unstow();  // move from stowed position to a "ready" position
 
 // move from "ready" position to stowed position; REQUIRES unstow() first
->>>>>>> 9b4d5618
 Command stow();
 
 
