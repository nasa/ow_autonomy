--- conflicted
+++ resolved
@@ -108,68 +108,6 @@
 
     Transfer:
     {
-<<<<<<< HEAD
-      Dock:
-      {
-        SkipCondition LastComplete >= 4;
-        LibraryCall Stub(desc="Docking");
-        Wait 1;
-        set_checkpoint(OurName,true,Lookup(ToString(4,"_",CollectMore)));
-        SynchronousCommand flush_checkpoints();
-      }
-      Unload:
-      {
-        SkipCondition LastComplete >= 5;
-        LibraryCall Stub(desc="Unloading");
-        Wait 1;
-        set_checkpoint(OurName,true,Lookup(ToString(5,"_",CollectMore)));
-        SynchronousCommand flush_checkpoints();
-      }
-      MeasureSample:
-      {
-        SkipCondition LastComplete >= 6;
-        PostCondition !CollectMore;
-        LibraryCall Stub(desc="Measuring Sample");
-        // TODO: This is a stub
-        if(NumberOfCollections<2){
-          log_info("Collecting more");
-          CollectMore = true;
-        }
-        else{
-          CollectMore = false;
-        }
-        endif
-        Wait 1;
-        set_checkpoint(OurName,true,Lookup(ToString(6,"_",CollectMore)));
-        SynchronousCommand flush_checkpoints();
-      }
-      CapSample:
-      {
-        // In case of crash after flush and before previous PostCondition		
-        PreCondition !CollectMore;
-        SkipCondition LastComplete >= 7;
-        LibraryCall Stub(desc="Capping Sample");
-        Wait 1;
-        set_checkpoint(OurName,true,Lookup(ToString(7,"_",CollectMore)));
-        SynchronousCommand flush_checkpoints();
-      }
-      Deliver:
-      {
-        SkipCondition LastComplete >= 8;
-        LibraryCall Stub(desc="Delivering Sample");
-        Wait 1;
-        set_checkpoint(OurName,true,Lookup(ToString(8,"_",CollectMore)));
-        SynchronousCommand flush_checkpoints();
-      }
-      ImageSampleSite:
-      {
-        SkipCondition LastComplete >= 9;
-        LibraryCall ImageSampleSite();
-        Wait 1;
-        set_checkpoint(OurName,true,Lookup(ToString(9,"_",CollectMore)));
-        SynchronousCommand flush_checkpoints();
-      }
-=======
       SkipCondition LastComplete >= 5;
 
       // NOTE: the given coordinates are the predetermined location of the
@@ -178,7 +116,6 @@
       Wait 1;
       set_checkpoint(OurName,true,Lookup(ToString(5,"_",CollectMore)));
       SynchronousCommand flush_checkpoints();
->>>>>>> f7073cdb
     }
 	}
   // Reset for next repeat
