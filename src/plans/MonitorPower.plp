--- conflicted
+++ resolved
@@ -15,9 +15,7 @@
 
   log_info ("Battery: state of charge: ", Lookup(Voltage));
   log_info ("Battery: remaining useful life: ", Lookup(RemainingUsefulLife));
-<<<<<<< HEAD
-=======
   log_info ("Battery: temperature: ", Lookup(BatteryTemperature));
->>>>>>> 21c641c7
+  
   Wait 60;
 }