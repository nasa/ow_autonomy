--- conflicted
+++ resolved
@@ -13,14 +13,10 @@
   In Real GroundPos;
   In Boolean Parallel;
 
-<<<<<<< HEAD
-  SynchronousCommand grind (X, Y, Depth, Length, Parallel, GroundPos);
-=======
   // For debugging
   log_info ("---- Grind X=",X," Y=",Y," Depth=",Depth," Len=",Length,
             " GroundPos=",GroundPos);
-  
-  SynchronousCommand grind (X, Y, Depth, Length, Radial, GroundPos);
->>>>>>> eca22e98
+
+  SynchronousCommand grind (X, Y, Depth, Length, Parallel, GroundPos);
   SynchronousCommand publish_trajectory ();
 }