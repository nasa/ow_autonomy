// The Notices and Disclaimers for Ocean Worlds Autonomy Testbed for Exploration
// Research and Simulation can be found in README.md in the root directory of
// this repository.

#include "plan-interface.h"

Real Lookup GroundPosition;

IdentifySampleTarget:
{
  InOut Real X, Y, GroundPos;
  InOut Boolean Radial;

  LibraryCall GuardedMove (X = 2.0, Y = 0, Z = 0.3,
                           DirX = 0, DirY = 0, DirZ = 1,
                           SearchDistance = 0.5);

  GroundPos = Lookup (GroundPosition);
  if (! isKnown GroundPos) {
    log_error ("Could not find ground, using default.");
    GroundPos = -0.135;
  }
  
  // Stub.  The real version will use GuardedMove to "interrogate" the terrain
  // and find a suitable target.  This operation also finds the the ground
  // position.

  X = 1.65;
  Y = 0;
<<<<<<< HEAD
=======
  Radial = true;
  GroundPos = -0.155;
>>>>>>> 63d21db5
}<|MERGE_RESOLUTION|>--- conflicted
+++ resolved
@@ -18,18 +18,14 @@
   GroundPos = Lookup (GroundPosition);
   if (! isKnown GroundPos) {
     log_error ("Could not find ground, using default.");
-    GroundPos = -0.135;
+    GroundPos = -0.155;
   }
-  
+
   // Stub.  The real version will use GuardedMove to "interrogate" the terrain
   // and find a suitable target.  This operation also finds the the ground
   // position.
 
   X = 1.65;
   Y = 0;
-<<<<<<< HEAD
-=======
   Radial = true;
-  GroundPos = -0.155;
->>>>>>> 63d21db5
 }