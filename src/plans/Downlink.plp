<<<<<<< HEAD
// __BEGIN_LICENSE__
// Copyright (c) 2018-2020, United States Government as represented by the
// Administrator of the National Aeronautics and Space Administration. All
// rights reserved.
// __END_LICENSE__
=======
// The Notices and Disclaimers for Ocean Worlds Autonomy Testbed for Exploration
// Research and Simulation can be found in README.md in the root directory of
// this repository.
>>>>>>> 35b7ceb7

Command log_info (String);
Command log_warning (String);
Command log_error (String);
Command downlink_target ();

Downlink: Sequence
{
  log_info ("Downlinking...");
  downlink_target ();
  log_info ("Target sent.");
}<|MERGE_RESOLUTION|>--- conflicted
+++ resolved
@@ -1,14 +1,6 @@
-<<<<<<< HEAD
-// __BEGIN_LICENSE__
-// Copyright (c) 2018-2020, United States Government as represented by the
-// Administrator of the National Aeronautics and Space Administration. All
-// rights reserved.
-// __END_LICENSE__
-=======
 // The Notices and Disclaimers for Ocean Worlds Autonomy Testbed for Exploration
 // Research and Simulation can be found in README.md in the root directory of
 // this repository.
->>>>>>> 35b7ceb7
 
 Command log_info (String);
 Command log_warning (String);
