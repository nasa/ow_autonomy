--- conflicted
+++ resolved
@@ -240,14 +240,7 @@
   faultCallback (msg->value, m_powerErrors, "POWER");
 }
 
-<<<<<<< HEAD
-template <typename T>
-bool OwInterface::checkFaultMessages (const string& fault_component,
-                                      T msg_val, const string& key,
-                                      T value, bool b )
-=======
 void OwInterface::antennaFaultCallback(const ow_faults::PTFaults::ConstPtr& msg)
->>>>>>> 084aade5
 {
   faultCallback (msg->value, m_panTiltErrors, "ANTENNA");
 }
@@ -384,12 +377,6 @@
   return GroundPosition;
 }
 
-<<<<<<< HEAD
-template<int OpIndex, typename T>
-static void guarded_move_done_cb
-(const actionlib::SimpleClientGoalState& state,
- const T& result)
-=======
 template <typename T>
 bool OwInterface::faultActive (const T& fmap) const
 {
@@ -422,7 +409,6 @@
 
 static void guarded_move_callback
 (const ow_lander::GuardedMoveResult::ConstPtr& msg)
->>>>>>> 084aade5
 {
   ROS_INFO ("GuardedMove finished in state %s", state.toString().c_str());
   GroundFound = result->success;
