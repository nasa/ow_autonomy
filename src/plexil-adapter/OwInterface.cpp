--- conflicted
+++ resolved
@@ -597,20 +597,11 @@
                 &OwInterface::systemFaultMessageCallback, this)));
     m_armFaultMessagesSubscriber.reset(new ros::Subscriber
       (m_genericNodeHandle ->
-<<<<<<< HEAD
        subscribe("/faults/arm_faults_status", qsize,
                 &OwInterface::armFaultCallback, this)));
     m_powerFaultMessagesSubscriber.reset(new ros::Subscriber
       (m_genericNodeHandle ->
        subscribe("/faults/power_faults_status", qsize,
-=======
-       subscribe("/faults/jpl/arm_faults_status", qsize,
-                 &OwInterface::armFaultCallback, this)));
-    m_powerFaultMessagesSubscriber.reset(new ros::Subscriber
-      (m_genericNodeHandle ->
-       //       subscribe("/power_faults_status", qsize,
-       subscribe("/faults/jpl/power_faults_status", qsize,
->>>>>>> 084aade5
                 &OwInterface::powerFaultCallback, this)));
     m_ptFaultMessagesSubscriber.reset(new ros::Subscriber
       (m_genericNodeHandle ->
