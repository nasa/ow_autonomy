--- conflicted
+++ resolved
@@ -15,7 +15,7 @@
 #include <ow_lander/Unstow.h>
 #include <ow_lander/DeliverSample.h>
 #include <ow_lander/GuardedMove.h>
-#include <ow_lander/GuardedMoveResult.h>
+#include <ow_lander/GuardedMoveFinalResult.h>
 
 // ROS
 #include <std_msgs/Float64.h>
@@ -121,78 +121,6 @@
 
 //////////////////// Fault Support ////////////////////////
 
-<<<<<<< HEAD
-// NOTE: the design goal is to map each lander operation to the set of faults
-// that should be monitored while it is running.  This direct inspection of ROS
-// parameters is just a simple first cut (stub really) for actual fault
-// detection which would look at telemetry.
-
-const map<string, string> AntennaFaults
-{
-  // Param name -> human-readable
-  { "/faults/ant_pan_encoder_failure", "Antenna Pan Encoder" },
-  { "/faults/ant_tilt_encoder_failure", "Antenna Tilt Encoder" },
-  { "/faults/ant_pan_torque_sensor_failure", "Antenna Pan Torque Sensor" },
-  { "/faults/ant_tilt_torque_sensor_failure", "Antenna Tilt Torque Sensor" }
-};
-
-const map<string, string> ArmFaults
-{
-  // Param name -> human-readable
-  { "/faults/shou_yaw_encoder_failure", "Shoulder Yaw Encoder" },
-  { "/faults/shou_pitch_encoder_failure", "Shoulder Pitch Encoder" },
-  { "/faults/shou_pitch_torque_sensor_failure", "Shoulder Pitch Torque Sensor" },
-  { "/faults/prox_pitch_encoder_failure", "Proximal Pitch Encoder" },
-  { "/faults/prox_pitch_torque_sensor_failure", "Proximal Pitch Torque Sensor" },
-  { "/faults/dist_pitch_encoder_failure", "Distal Pitch Encoder" },
-  { "/faults/dist_pitch_torque_sensor_failure", "Distal Pitch Torque Sensor" },
-  { "/faults/hand_yaw_encoder_failure", "Hand Yaw Encoder" },
-  { "/faults/hand_yaw_torque_sensor_failure", "Hand Yaw Torque Sensor" },
-  { "/faults/scoop_yaw_encoder_failure", "Scoop Yaw Encoder" },
-  { "/faults/scoop_yaw_torque_sensor_failure", "Scoop Yaw Torque Sensor" }
-};
-
-const map<string, string> PowerFaults
-{
-  // Param name -> human-readable
-  { "/faults/low_state_of_charge_power_failure", "State Of Charge" },
-  { "/faults/instantaneous_capacity_loss_power_failure", "State of Charge" },
-  { "/faults/thermal_power_failure", "Thermal Power" }
-};
-
-// Combines two maps together and returns the union. Only handles maps where there is no overlap in keys.
-static const map<string, string> combine_maps(const map<string, string>& map1, 
-                                            const map<string, string>& map2)
-{
-  map<string,string> unionMap = map1;
-  unionMap.insert(map2.begin(), map2.end());
-  return unionMap;
-}
-
-const map<string, map<string, string> > Faults
-{
-  // Map each lander operation to its relevant fault set.
-  { Op_GuardedMove, combine_maps(ArmFaults, PowerFaults) },
-  { Op_DigCircular, combine_maps(ArmFaults, PowerFaults) },
-  { Op_DigLinear, combine_maps(ArmFaults, PowerFaults) },
-  { Op_DeliverSample, combine_maps(ArmFaults, PowerFaults) },
-  { Op_PanAntenna, combine_maps(AntennaFaults, PowerFaults) },
-  { Op_TiltAntenna, combine_maps(AntennaFaults, PowerFaults) },
-  { Op_Grind, combine_maps(ArmFaults, PowerFaults) },
-  { Op_Stow, combine_maps(ArmFaults, PowerFaults) },
-  { Op_Unstow, combine_maps(ArmFaults, PowerFaults) },
-  { Op_TakePicture, combine_maps(AntennaFaults, PowerFaults) } // for now
-};
-
-static bool faulty (const string& fault)
-{
-  bool val;
-  ros::param::get (fault, val);
-  return val;
-}
-
-=======
->>>>>>> 1c6778a7
 static void monitor_for_faults (const string& opname)
 {
   // This (threaded) function was formerly used for operation-specific fault
@@ -521,14 +449,14 @@
 }
 
 static void guarded_move_callback
-(const ow_lander::GuardedMoveResult::ConstPtr& msg)
+(const ow_lander::GuardedMoveFinalResult::ConstPtr& msg)
 {
   if (msg->success) {
     GroundFound = true;
     string frame = msg->frame;
     string valid = "base_link";
     if (frame != valid) {  // the only supported value
-      ROS_ERROR("GuardedMoveResult frame was not %s", valid.c_str());
+      ROS_ERROR("GuardedMoveFinalResult frame was not %s", valid.c_str());
       return;
     }
     GroundPosition = msg->position.z;
