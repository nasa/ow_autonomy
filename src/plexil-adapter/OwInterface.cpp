--- conflicted
+++ resolved
@@ -39,11 +39,8 @@
 // Lander operation names.
 // In some cases, these must match those used in PLEXIL and/or ow_lander
 const string Op_MoveGuarded       = "MoveGuarded";
-<<<<<<< HEAD
 const string Op_MoveGuardedAction = "MoveGuardedAction";
-=======
 const string Op_DigTrench         = "DigTrench";
->>>>>>> 3b47df77
 const string Op_ArmPlanning       = "StartPlanning";
 const string Op_PublishTrajectory = "PublishTrajectory";
 const string Op_PanAntenna        = "PanAntenna";
@@ -52,11 +49,8 @@
 static map<string, bool> Running
 {
   { Op_MoveGuarded, false },
-<<<<<<< HEAD
   { Op_MoveGuardedAction, false },
-=======
   { Op_DigTrench, false },
->>>>>>> 3b47df77
   { Op_ArmPlanning, false },
   { Op_PublishTrajectory, false },
   { Op_PanAntenna, false },
@@ -127,11 +121,8 @@
 {
   // Map each lander operation to its relevant fault set.
   { Op_MoveGuarded, ArmFaults },
-<<<<<<< HEAD
   { Op_MoveGuardedAction, ArmFaults },
-=======
   { Op_DigTrench, ArmFaults },
->>>>>>> 3b47df77
   { Op_ArmPlanning, ArmFaults },
   { Op_PublishTrajectory, ArmFaults },
   { Op_PanAntenna, AntennaFaults },
