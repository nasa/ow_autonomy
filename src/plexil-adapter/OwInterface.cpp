--- conflicted
+++ resolved
@@ -683,7 +683,6 @@
   m_groundControlPublisher->publish (target);
 }
 
-<<<<<<< HEAD
 // placeholder for now. Sends a string but eventually
 // will need to send an image to GroundControl.
 void OwInterface::downlinkImage ()
@@ -693,10 +692,8 @@
   m_groundControlImagePublisher->publish (image);
 }
 
-void OwInterface::digLinear (double x, double y, double z,
-=======
+//void OwInterface::digLinear (double x, double y, double z,
 void OwInterface::digLinear (double x, double y,
->>>>>>> 36ea44c9
                              double depth, double length, double width,
                              double pitch, double yaw,
                              double dumpx, double dumpy, double dumpz)
