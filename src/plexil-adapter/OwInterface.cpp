--- conflicted
+++ resolved
@@ -470,11 +470,8 @@
     m_antennaPanSubscriber (nullptr),
     m_jointStatesSubscriber (nullptr),
     m_cameraSubscriber (nullptr),
-<<<<<<< HEAD
     m_powerSubscriber (nullptr),
-=======
     m_guardedMoveSubscriber (nullptr),
->>>>>>> b4b30df0
     m_guardedMoveClient ("GuardedMove", true),
     m_currentPan (0), m_currentTilt (0),
     m_goalPan (0), m_goalTilt (0)
@@ -494,11 +491,8 @@
   if (m_antennaPanSubscriber) delete m_antennaPanSubscriber;
   if (m_jointStatesSubscriber) delete m_jointStatesSubscriber;
   if (m_cameraSubscriber) delete m_cameraSubscriber;
-<<<<<<< HEAD
   if (m_powerSubscriber) delete m_powerSubscriber;
-=======
   if (m_guardedMoveSubscriber) delete m_guardedMoveSubscriber;
->>>>>>> b4b30df0
   if (m_instance) delete m_instance;
 }
 
@@ -541,15 +535,12 @@
     m_cameraSubscriber = new ros::Subscriber
       (m_genericNodeHandle ->
        subscribe("/StereoCamera/left/image_raw", qsize, camera_callback));
-<<<<<<< HEAD
     m_powerSubscriber = new ros::Subscriber
       (m_genericNodeHandle ->
        subscribe("/power_system_node/state_of_charge", qsize, power_callback));
-=======
     m_guardedMoveSubscriber = new ros::Subscriber
       (m_genericNodeHandle ->
        subscribe("/guarded_move_result", qsize, guarded_move_callback));
->>>>>>> b4b30df0
   }
 }
 
