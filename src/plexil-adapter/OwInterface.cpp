// The Notices and Disclaimers for Ocean Worlds Autonomy Testbed for Exploration
// Research and Simulation can be found in README.md in the root directory of
// this repository.

// ow_autonomy
#include "OwInterface.h"
#include "subscriber.h"
#include "joint_support.h"

// OW - other
#include <ow_lander/DigCircular.h>
#include <ow_lander/DigLinear.h>
#include <ow_lander/GuardedMove.h>
#include <ow_lander/PublishTrajectory.h>

// ROS
#include <std_msgs/Float64.h>
#include <std_msgs/Empty.h>
#include <std_msgs/String.h>
#include <sensor_msgs/Image.h>
#include "geometry_msgs/Point.h"

// C++
#include <set>
#include <map>
#include <thread>
#include <functional>
using std::set;
using std::map;
using std::thread;
using std::ref;

// C
<<<<<<< HEAD
#include <cmath>  // for M_PI and abs
#include <unistd.h>
=======
#include <cmath>  // for M_PI and fabs


//////////////////// Utilities ////////////////////////
>>>>>>> 34c3187f

// Degree/Radian
const double D2R = M_PI / 180.0 ;
const double R2D = 180.0 / M_PI ;

<<<<<<< HEAD
// Wait condition and timeout
static bool WaitForGroundControl  = true;
static ros::Duration timeoutDuration = ros::Duration(100,0);
static ros::Time timeAtStart;
static ros::Timer timeoutTimer;

// Starting XYZ targets for trench.
static double CurrentXTarget      = 5;
static double CurrentYTarget      = 10;
static double CurrentZTarget      = 0;
static double NewXTarget          = 5;
static double NewYTarget          = 10;
static double NewZTarget          = 0;
=======
const double DegreeTolerance = 0.2;    // made up, degees
const double VelocityTolerance = 0.01; // made up, unitless

static bool within_tolerance (double val1, double val2, double tolerance)
{
  return fabs (val1 - val2) <= tolerance;
}
>>>>>>> 34c3187f


//////////////////// Lander Operation Support ////////////////////////

const double PanTiltTimeout = 5.0; // seconds, made up

// Lander operation names.
// In some cases, these must match those used in PLEXIL and/or ow_lander
const string Op_GuardedMove       = "GuardedMove";
const string Op_GuardedMoveAction = "GuardedMoveAction";
const string Op_DigCircular       = "DigCircular";
const string Op_DigLinear         = "DigLinear";
const string Op_PublishTrajectory = "PublishTrajectory";
const string Op_PanAntenna        = "PanAntenna";
const string Op_TiltAntenna       = "TiltAntenna";

// NOTE: The following map *should* be thread-safe, according to C++11 docs and
// in particular because map entries are never added or deleted, and the code
// insures that each entry can be read/written by only one thread.  (The map
// itself can be read/written by multiple threads concurrently).

static map<string, bool> Running
{
  { Op_GuardedMove, false },
  { Op_GuardedMoveAction, false },
  { Op_DigCircular, false },
  { Op_DigLinear, false },
  { Op_PublishTrajectory, false },
  { Op_PanAntenna, false },
  { Op_TiltAntenna, false },
};

static bool is_lander_operation (const string& name)
{
  return Running.find (name) != Running.end();
}

static bool mark_operation_running (const string& name)
{
  if (Running.at (name)) {
    ROS_WARN ("%s already running, ignoring duplicate request.", name.c_str());
    return false;
  }

<<<<<<< HEAD
  ROS_INFO ("Marking %s RUNNING", name.c_str());
  Running.at (name) = true;ros::NodeHandle nHandle;
=======
  Running.at (name) = true;
>>>>>>> 34c3187f
  publish ("Running", true, name);
  return true;
}

static void mark_operation_finished (const string& name)
{
  if (! Running.at (name)) {
    ROS_WARN ("%s was not running. Should never happen.", name.c_str());
  }
  Running.at (name) = false;
  publish ("Running", false, name);
  publish ("Finished", true, name);
}


//////////////////// Fault Support ////////////////////////

// NOTE: the design goal is to map each lander operation to the set of faults
// that should be monitored while it is running.  This direct inspection of ROS
// parameters is just a simple first cut (stub really) for actual fault
// detection which would look at telemetry.

const map<string, string> AntennaFaults
{
  // Param name -> human-readable
  { "/faults/ant_pan_encoder_failure", "Antenna Pan Encoder" },
  { "/faults/ant_tilt_encoder_failure", "Antenna Tilt Encoder" },
  { "/faults/ant_pan_torque_sensor_failure", "Antenna Pan Torque Sensor" },
  { "/faults/ant_tilt_torque_sensor_failure", "Antenna Tilt Torque Sensor" }
};

const map<string, string> ArmFaults
{
  // Param name -> human-readable
  { "/faults/shou_yaw_encoder_failure", "Shoulder Yaw Encoder" },
  { "/faults/shou_pitch_encoder_failure", "Shoulder Pitch Encoder" },
  { "/faults/shou_pitch_torque_sensor_failure", "Shoulder Pitch Torque Sensor" },
  { "/faults/prox_pitch_encoder_failure", "Proximal Pitch Encoder" },
  { "/faults/prox_pitch_torque_sensor_failure", "Proximal Pitch Torque Sensor" },
  { "/faults/dist_pitch_encoder_failure", "Distal Pitch Encoder" },
  { "/faults/dist_pitch_torque_sensor_failure", "Distal Pitch Torque Sensor" },
  { "/faults/hand_yaw_encoder_failure", "Hand Yaw Encoder" },
  { "/faults/hand_yaw_torque_sensor_failure", "Hand Yaw Torque Sensor" },
  { "/faults/scoop_yaw_encoder_failure", "Scoop Yaw Encoder" },
  { "/faults/scoop_yaw_torque_sensor_failure", "Scoop Yaw Torque Sensor" }
};

const map<string, map<string, string> > Faults
{
  // Map each lander operation to its relevant fault set.
  { Op_GuardedMove, ArmFaults },
  { Op_GuardedMoveAction, ArmFaults },
  { Op_DigCircular, ArmFaults },
  { Op_DigLinear, ArmFaults },
  { Op_PublishTrajectory, ArmFaults },
  { Op_PanAntenna, AntennaFaults },
  { Op_TiltAntenna, AntennaFaults }
};

static bool faulty (const string& fault)
{
  bool val;
  ros::param::get (fault, val);
  return val;
}

static void monitor_for_faults (const string& opname)
{
  using namespace std::chrono_literals;
  while (Running.at (opname)) {
    ROS_DEBUG ("Monitoring for faults in %s", opname.c_str());
    for (auto fault : Faults.at (opname)) {
      if (faulty (fault.first)) {
        ROS_WARN("Fault in %s: %s failure.",
                 opname.c_str(), fault.second.c_str());
      }
    }
    std::this_thread::sleep_for (1s);
  }
}


/////////////////// ROS Service support //////////////////////

template<class Service>
static void service_call (ros::ServiceClient client, Service srv, string name)
{
  // NOTE: arguments are copies because this function is called in a thread that
  // outlives its caller.  Assumes that service is not already running; this is
  // checked upstream.

  thread fault_thread (monitor_for_faults, name);
  if (client.call (srv)) { // blocks
    ROS_INFO("%s returned: %d, %s", name.c_str(), srv.response.success,
             srv.response.message.c_str());  // make DEBUG later
  }
  else {
    ROS_ERROR("Failed to call service %s", name.c_str());
  }
  mark_operation_finished (name);
  fault_thread.join();
}

static bool check_service_client (ros::ServiceClient& client)
{
  if (! client.exists()) {
    ROS_ERROR("Service client does not exist!");
    return false;
  }

  if (! client.isValid()) {
    ROS_ERROR("Service client is invalid!");
    return false;
  }

  return true;
}


/////////////////////////// Joint/Torque Support ///////////////////////////////

static set<string> JointsAtHardTorqueLimit { };
static set<string> JointsAtSoftTorqueLimit { };

static map<string, Joint> JointMap {
  // ROS JointStates message name -> type
  { "j_shou_yaw", Joint::shoulder_yaw },
  { "j_shou_pitch", Joint::shoulder_pitch },
  { "j_prox_pitch", Joint::proximal_pitch },
  { "j_dist_pitch", Joint::distal_pitch },
  { "j_hand_yaw", Joint::hand_yaw },
  { "j_scoop_yaw", Joint::scoop_yaw },
  { "j_ant_pan", Joint::antenna_pan },
  { "j_ant_tilt", Joint::antenna_tilt }
};

static map<Joint, JointProperties> JointPropMap {
  // NOTE: Torque limits are made up, and there may be a better place for these
  // later.  Assuming that only magnitude matters.

  { Joint::shoulder_yaw,   { "j_shou_yaw", "ShoulderYaw", 60, 80 }},
  { Joint::shoulder_pitch, { "j_shou_pitch", "ShoulderPitch", 60, 80 }},
  { Joint::proximal_pitch, { "j_prox_pitch", "ProximalPitch", 60, 80 }},
  { Joint::distal_pitch,   { "j_dist_pitch", "DistalPitch", 60, 80 }},
  { Joint::hand_yaw,       { "j_hand_yaw", "HandYaw", 60, 80 }},
  { Joint::scoop_yaw,      { "j_scoop_yaw", "ScoopYaw", 60, 80 }},
  { Joint::antenna_pan,    { "j_ant_pan", "AntennaPan", 30, 30 }},
  { Joint::antenna_tilt,   { "j_ant_tilt", "AntennaTilt", 30, 30 }}
};

static map<Joint, JointTelemetry> JointTelemetryMap { };

static void handle_overtorque (Joint joint, double effort)
{
  // For now, torque is just effort (Newton-meter), and overtorque is specific
  // to the joint.

  string joint_name = JointPropMap[joint].plexilName;

  if (fabs(effort) >= JointPropMap[joint].hardTorqueLimit) {
    JointsAtHardTorqueLimit.insert (joint_name);
  }
  else if (fabs(effort) >= JointPropMap[joint].softTorqueLimit) {
    JointsAtSoftTorqueLimit.insert(joint_name);
  }
  else {
    JointsAtHardTorqueLimit.erase (joint_name);
    JointsAtSoftTorqueLimit.erase (joint_name);
  }
}

static void handle_joint_fault (Joint joint, int joint_index,
                                const sensor_msgs::JointState::ConstPtr& msg)
{
  // NOTE: For now, the only fault is overtorque.
  handle_overtorque (joint, msg->effort[joint_index]);
}

void OwInterface::jointStatesCallback
(const sensor_msgs::JointState::ConstPtr& msg)
{
  // Publish all joint information for visibility to PLEXIL and handle any
  // joint-related faults.

  for (int i = 0; i < JointMap.size(); i++) {
    string ros_name = msg->name[i];
    if (JointMap.find (ros_name) != JointMap.end()) {
      Joint joint = JointMap[ros_name];
      double position = msg->position[i];
      double velocity = msg->velocity[i];
      double effort = msg->effort[i];
      if (joint == Joint::antenna_pan) {
        managePanTilt (Op_PanAntenna, position, velocity, m_currentPan,
                       m_goalPan, m_panStart);
      }
      else if (joint == Joint::antenna_tilt) {
        managePanTilt (Op_TiltAntenna, position, velocity, m_currentTilt,
                       m_goalTilt, m_tiltStart);
      }
      JointTelemetryMap[joint] = JointTelemetry (position, velocity, effort);
      string plexil_name = JointPropMap[joint].plexilName;
      publish (plexil_name + "Position", position);
      publish (plexil_name + "Velocity", velocity);
      publish (plexil_name + "Effort", effort);
      handle_joint_fault (joint, i, msg);
    }
    else ROS_ERROR("jointStatesCallback: unsupported joint %s",
                   ros_name.c_str());
  }
}

void OwInterface::managePanTilt (const string& opname,
                                 double position, double velocity,
                                 double current, double goal,
                                 const ros::Time& start)
{
  // We are only concerned when there is a pan/tilt in progress.
  if (! operationRunning (opname)) return;

  // Antenna states of interest,
  bool reached = within_tolerance (current, goal, DegreeTolerance);
  bool expired = ros::Time::now() > start + ros::Duration (PanTiltTimeout);

  if (reached || expired) {
    mark_operation_finished (opname);
    if (expired) ROS_ERROR("%s timed out", opname.c_str());
    if (! reached) {
      ROS_ERROR("%s failed. Ended at %f degrees, goal was %f.",
                opname.c_str(), current, goal);
    }
  }
}


////////////////////////////// Image Support ///////////////////////////////////

static bool   ImageReceived       = false;

void OwInterface::panCallback
(const control_msgs::JointControllerState::ConstPtr& msg)
{
  m_currentPan = msg->set_point * R2D;
  publish ("PanDegrees", m_currentPan);
}

void OwInterface::tiltCallback
(const control_msgs::JointControllerState::ConstPtr& msg)
{
  m_currentTilt = msg->set_point * R2D;
  publish ("TiltDegrees", m_currentTilt);
}

static void camera_callback (const sensor_msgs::Image::ConstPtr& msg)
{
  // Assuming that receipt of this message is success itself.
  ImageReceived = true;
  publish ("ImageReceived", ImageReceived);
}

////////////////////////// Trench Target Support ///////////////////////////////

// Ground Control decides to update target.
static void target_callback (const geometry_msgs::Point::ConstPtr& point)
{
  if (OwInterface::instance()->getWaitForGroundTimeout() != true) {
    ROS_INFO("Lander: Received decision, use new target.");
    NewXTarget = point->x;
    NewYTarget = point->y;
    NewZTarget = point->z;
    WaitForGroundControl = false;
    publish ("Waiting", false);
  }
}

// Ground Control decides for Lander to use onboard Target.
// static void onboard_target_callback (const std_msgs::String::ConstPtr& msg)
static void onboard_target_callback (const geometry_msgs::Point::ConstPtr& point)
{
  if (OwInterface::instance()->getWaitForGroundTimeout() != true) {
    ROS_INFO("Lander: Received decision, Use onboard target.");
    NewXTarget = point->x;
    NewYTarget = point->y;
    NewZTarget = point->z;
    WaitForGroundControl = false;
    publish ("Waiting", false);
  }
}

static void timeout_timer_callback(const ros::TimerEvent&) 
{
  if (WaitForGroundControl == true) {
    publish ("WaitForGroundTimeout", true);
    WaitForGroundControl = false;
    publish ("Waiting", false);
  }
}

//////////////////// GuardedMove Action support ////////////////////////////////

// At present, this is a prototypical action using a dummy server in this
// directory, GuardedMoveServer.

static void guarded_move_done_cb
(const actionlib::SimpleClientGoalState& state,
 const ow_autonomy::GuardedMoveResultConstPtr& result)
{
  ROS_INFO ("GuardedMove done callback: finished in state [%s]",
            state.toString().c_str());
  ROS_INFO("GuardedMove done callback: result (%f, %f, %f)",
           result->final_x, result->final_y, result->final_z);
}

static void guarded_move_active_cb ()
{
  ROS_INFO ("GuardedMove active callback - goal active!");
}

static void guarded_move_feedback_cb
(const ow_autonomy::GuardedMoveFeedbackConstPtr& feedback)
{
  ROS_INFO ("GuardedMove feedback callback: (%f, %f, %f)",
            feedback->current_x, feedback->current_y, feedback->current_z);
}


/////////////////////////// OwInterface members ////////////////////////////////

OwInterface* OwInterface::m_instance = nullptr;

OwInterface* OwInterface::instance ()
{
  // Very simple singleton
  if (m_instance == nullptr) m_instance = new OwInterface();
  return m_instance;
}

OwInterface::OwInterface ()
  : m_genericNodeHandle (nullptr),
    m_antennaTiltPublisher (nullptr),
    m_antennaPanPublisher (nullptr),
    m_leftImageTriggerPublisher (nullptr),
    m_antennaTiltSubscriber (nullptr),
    m_antennaPanSubscriber (nullptr),
    m_jointStatesSubscriber (nullptr),
    m_cameraSubscriber (nullptr),
    m_guardedMoveClient ("GuardedMove", true),
<<<<<<< HEAD
    m_groundControlImagePublisher (nullptr),
    m_groundControlPublisher (nullptr),
    m_groundFwdLinkSubscriber (nullptr),
    m_groundRequestPublisher (nullptr),
    m_groundOnboardDecisionSubscriber (nullptr)
=======
    m_currentPan (0), m_currentTilt (0),
    m_goalPan (0), m_goalTilt (0)
    // m_panStart, m_tiltStart left uninitialized
>>>>>>> 34c3187f
{
  ROS_INFO ("Waiting for action servers...");
  m_guardedMoveClient.waitForServer();
  ROS_INFO ("Action servers available.");
}

OwInterface::~OwInterface ()
{
  if (m_genericNodeHandle) delete m_genericNodeHandle;
  if (m_antennaTiltPublisher) delete m_antennaTiltPublisher;
  if (m_leftImageTriggerPublisher) delete m_leftImageTriggerPublisher;
  if (m_antennaTiltSubscriber) delete m_antennaTiltSubscriber;
  if (m_antennaPanSubscriber) delete m_antennaPanSubscriber;
  if (m_jointStatesSubscriber) delete m_jointStatesSubscriber;
  if (m_cameraSubscriber) delete m_cameraSubscriber;
  if (m_instance) delete m_instance;
  if (m_groundControlPublisher) delete m_groundControlPublisher;
  if (m_groundFwdLinkSubscriber) delete m_groundFwdLinkSubscriber;
  if (m_groundRequestPublisher) delete m_groundRequestPublisher;
  if (m_groundOnboardDecisionSubscriber) delete m_groundOnboardDecisionSubscriber;
  if (m_groundControlImagePublisher) delete m_groundControlImagePublisher;
}

void OwInterface::initialize()
{
  static bool initialized = false;

  if (not initialized) {
    m_genericNodeHandle = new ros::NodeHandle();

    // Initialize publishers.  Queue size is a guess at adequacy.  For now,
    // latching in lieu of waiting for publishers.

    const int qsize = 3;
    const bool latch = true;
    m_antennaTiltPublisher = new ros::Publisher
      (m_genericNodeHandle->advertise<std_msgs::Float64>
       ("/ant_tilt_position_controller/command", qsize, latch));
    m_antennaPanPublisher = new ros::Publisher
      (m_genericNodeHandle->advertise<std_msgs::Float64>
       ("/ant_pan_position_controller/command", qsize, latch));
    m_leftImageTriggerPublisher = new ros::Publisher
      (m_genericNodeHandle->advertise<std_msgs::Empty>
       ("/StereoCamera/left/image_trigger", qsize, latch));
    m_groundControlImagePublisher = new ros::Publisher
       (m_genericNodeHandle->advertise<std_msgs::String>
       ("/GroundControl/downlinkImage", qsize, latch));
    m_groundControlPublisher = new ros::Publisher
       (m_genericNodeHandle->advertise<geometry_msgs::Point>
       ("/GroundControl/downlink", qsize, latch));
    m_groundRequestPublisher = new ros::Publisher
       (m_genericNodeHandle->advertise<std_msgs::String>
       ("/GroundControl/request", qsize, latch));

    // Initialize subscribers

    m_antennaTiltSubscriber = new ros::Subscriber
      (m_genericNodeHandle ->
       subscribe("/ant_tilt_position_controller/state", qsize,
                 &OwInterface::tiltCallback, this));
    m_antennaPanSubscriber = new ros::Subscriber
      (m_genericNodeHandle ->
       subscribe("/ant_pan_position_controller/state", qsize,
                 &OwInterface::panCallback, this));
    m_jointStatesSubscriber = new ros::Subscriber
      (m_genericNodeHandle ->
       subscribe("/joint_states", qsize,
                 &OwInterface::jointStatesCallback, this));
    m_cameraSubscriber = new ros::Subscriber
      (m_genericNodeHandle ->
       subscribe("/StereoCamera/left/image_raw", qsize, camera_callback));
    m_groundFwdLinkSubscriber = new ros::Subscriber
      (m_genericNodeHandle ->
      subscribe("/GroundControl/fwd_link", qsize, target_callback));
    m_groundOnboardDecisionSubscriber = new ros::Subscriber
      (m_genericNodeHandle ->
      subscribe("/GroundControl/use_onboard_target", qsize, onboard_target_callback));
  }
}

void OwInterface::digCircularDemo()
{
  if (! mark_operation_running (Op_DigCircular)) return;

  ros::NodeHandle nhandle ("planning");

  ros::ServiceClient client =
    // NOTE: typo is deliberate
    nhandle.serviceClient<ow_lander::DigCircular>("arm/dig_circular");

  if (check_service_client (client)) {
    ow_lander::DigCircular srv;
    srv.request.use_defaults = true;
    srv.request.x = 0.0;
    srv.request.y = 0.0;
    srv.request.depth = 0.0;
    srv.request.radial = false;
    srv.request.ground_position = 0.0;
    srv.request.delete_prev_traj = false;
    thread service_thread (service_call<ow_lander::DigCircular>,
                           client, srv, Op_DigCircular);
    service_thread.detach();
  }
}

void OwInterface::guardedMoveActionDemo()
{
  guardedMoveAction();
}

void OwInterface::guardedMoveAction (double target_x,
                                     double target_y,
                                     double surf_norm_x,
                                     double surf_norm_y,
                                     double surf_norm_z,
                                     double offset_dist,
                                     double overdrive_dist,
                                     bool delete_prev_traj)
{
  if (! mark_operation_running (Op_GuardedMoveAction)) return;

  thread action_thread (&OwInterface::guardedMoveActionAux, this,
                        target_x, target_y,
                        surf_norm_x, surf_norm_y, surf_norm_z,
                        offset_dist, overdrive_dist, delete_prev_traj);
  action_thread.detach();
}

void OwInterface::guardedMoveActionAux (double target_x,
                                        double target_y,
                                        double surf_norm_x,
                                        double surf_norm_y,
                                        double surf_norm_z,
                                        double offset_dist,
                                        double overdrive_dist,
                                        bool delete_prev_traj)
{
  ow_autonomy::GuardedMoveGoal goal;
  goal.use_defaults = false;
  goal.delete_prev_traj = delete_prev_traj;
  goal.target_x = target_x;
  goal.target_y = target_y;
  goal.surface_normal_x = surf_norm_x;
  goal.surface_normal_y = surf_norm_y;
  goal.surface_normal_z = surf_norm_z;
  goal.offset_distance = offset_dist;
  goal.overdrive_distance = overdrive_dist;

  thread fault_thread (monitor_for_faults, Op_GuardedMoveAction);
  m_guardedMoveClient.sendGoal (goal,
                                guarded_move_done_cb,
                                guarded_move_active_cb,
                                guarded_move_feedback_cb);

  // Wait for the action to return
  bool finished_before_timeout =
    m_guardedMoveClient.waitForResult (ros::Duration (30.0));

  if (finished_before_timeout) {
    actionlib::SimpleClientGoalState state = m_guardedMoveClient.getState();
    ROS_INFO("GuardedMove action finished: %s", state.toString().c_str());
    ow_autonomy::GuardedMoveResultConstPtr result =
      m_guardedMoveClient.getResult();
    ROS_INFO("GuardedMove action result: (%f, %f, %f)",
             result->final_x, result->final_y, result->final_z);
  }
  else {
    ROS_INFO("GuardedMove action did not finish before the time out.");
  }

  mark_operation_finished (Op_GuardedMoveAction);
  fault_thread.join();
}

void OwInterface::guardedMoveDemo()
{
  guardedMove();
}

void OwInterface::guardedMove (double target_x, double target_y,
                               double surf_norm_x,
                               double surf_norm_y,
                               double surf_norm_z,
                               double offset_dist, double overdrive_dist,
                               bool delete_prev_traj)
{
  if (! mark_operation_running (Op_GuardedMove)) return;

  ros::NodeHandle nhandle ("planning");

  ros::ServiceClient client =
    nhandle.serviceClient<ow_lander::GuardedMove>("arm/guarded_move");

  if (check_service_client (client)) {
    ow_lander::GuardedMove srv;
    srv.request.use_defaults = false;
    srv.request.x = target_x;
    srv.request.y = target_y;
    srv.request.surface_normal_x = surf_norm_x;
    srv.request.surface_normal_y = surf_norm_y;
    srv.request.surface_normal_z = surf_norm_z;
    srv.request.offset_distance = offset_dist;
    srv.request.overdrive_distance = overdrive_dist;
    srv.request.delete_prev_traj = delete_prev_traj;
    thread service_thread (service_call<ow_lander::GuardedMove>,
                           client, srv, Op_GuardedMove);
    service_thread.detach();
  }
}

void OwInterface::publishTrajectoryDemo()
{
  if (! mark_operation_running (Op_PublishTrajectory)) return;

  ros::NodeHandle nhandle ("planning");

  ros::ServiceClient client =
    nhandle.serviceClient<ow_lander::PublishTrajectory>("arm/publish_trajectory");

  if (check_service_client (client)) {
    ow_lander::PublishTrajectory srv;
    srv.request.use_latest = true;
    srv.request.trajectory_filename = "";
    thread service_thread (service_call<ow_lander::PublishTrajectory>,
                           client, srv, Op_PublishTrajectory);
    service_thread.detach();
  }
}

static bool antenna_op (const string& opname,
                        double degrees,
                        ros::Publisher* pub)
{
  if (! mark_operation_running (opname)) {
    return false;
  }

  std_msgs::Float64 radians;
  radians.data = degrees * D2R;
  ROS_INFO ("Starting %s: %f degrees (%f radians)", opname.c_str(),
            degrees, radians.data);
  thread fault_thread (monitor_for_faults, opname);
  fault_thread.detach();
  pub->publish (radians);
  return true;
}

bool OwInterface::tiltAntenna (double degrees)
{
  m_goalTilt = degrees;
  m_tiltStart = ros::Time::now();
  return antenna_op (Op_TiltAntenna, degrees, m_antennaTiltPublisher);
}

bool OwInterface::panAntenna (double degrees)
{
  m_goalPan = degrees;
  m_panStart = ros::Time::now();
  return antenna_op (Op_PanAntenna, degrees, m_antennaPanPublisher);
}

void OwInterface::takePicture ()
{
  std_msgs::Empty msg;
  ImageReceived = false;
  publish ("ImageReceived", ImageReceived);
  m_leftImageTriggerPublisher->publish (msg);
}

void OwInterface::downlinkTarget ()
{
  geometry_msgs::Point target;
  target.x = CurrentXTarget;
  target.y = CurrentYTarget;
  target.z = CurrentZTarget;
  m_groundControlPublisher->publish (target);
}

// placeholder for now. Sends a string but eventually
// will need to send an image to GroundControl.
void OwInterface::downlinkImage ()
{
  std_msgs::String image;
  image.data = "Landing site image";
  m_groundControlImagePublisher->publish (image);
}

//void OwInterface::digLinear (double x, double y, double z,
void OwInterface::digLinear (double x, double y,
                             double depth, double length, double ground_position,
                             double width, double pitch, double yaw,
                             double dumpx, double dumpy, double dumpz)
{
  if (! mark_operation_running (Op_DigLinear)) return;

  ros::NodeHandle nhandle ("planning");

  ros::ServiceClient client =
    nhandle.serviceClient<ow_lander::DigLinear>("arm/dig_linear");

  if (check_service_client (client)) {
    ow_lander::DigLinear srv;
    srv.request.use_defaults = false;
    srv.request.x = x;
    srv.request.y = y;
    srv.request.depth = depth;
    srv.request.length = length;
    srv.request.ground_position = ground_position;
    srv.request.delete_prev_traj = false;
    thread service_thread (service_call<ow_lander::DigLinear>,
                           client, srv, Op_DigLinear);
    service_thread.detach();
  }
}

double OwInterface::getXTarget () const
{
  return CurrentXTarget;
}

double OwInterface::getYTarget () const
{
  return CurrentYTarget;
}

double OwInterface::getZTarget () const
{
  return CurrentZTarget;
}

void OwInterface::updateTrenchTarget () const {
  CurrentXTarget = NewXTarget;
  CurrentYTarget = NewYTarget;
  CurrentZTarget = NewZTarget;
}

void OwInterface::timeoutUseOnboardTarget () const {
  NewXTarget = getXTarget();
  NewYTarget = getYTarget();
  NewZTarget = getZTarget();
}

void OwInterface::requestFwdLink () const
{
  std_msgs::String message;
  message.data = "Request for FWD link";

  // start timeout timer.
  int tDuration;
  m_genericNodeHandle->getParam("/timeout_duration", tDuration);
  timeoutDuration = ros::Duration(tDuration, 0);
  timeoutTimer = m_genericNodeHandle->createTimer(timeoutDuration, timeout_timer_callback, true);
  timeAtStart = ros::Time::now();

  // send message to GroundControl
  m_groundRequestPublisher->publish (message);
}

bool OwInterface::getWait () const
{
  return WaitForGroundControl;
}

bool OwInterface::getWaitForGroundTimeout () const
{
  if ((timeAtStart != ros::Time(0.0)) && (timeoutDuration != ros::Duration(0,0))) {
    if (ros::Time::now() < (timeAtStart + timeoutDuration)) {
      return false;
    }
    else {
      return true;
    }
  }
  else {
    return false;
  }
}

double OwInterface::getTilt () const
{
  return m_currentTilt;
}

double OwInterface::getPanDegrees () const
{
  return m_currentPan;
}

double OwInterface::getPanVelocity () const
{
  return JointTelemetryMap[Joint::antenna_pan].velocity;
}

double OwInterface::getTiltVelocity () const
{
  return JointTelemetryMap[Joint::antenna_tilt].velocity;
}

bool OwInterface::imageReceived () const
{
  return ImageReceived;
}

bool OwInterface::operationRunning (const string& name) const
{
  // Note: check in caller guarantees 'at' to return a valid value.
  return Running.at (name);
}

bool OwInterface::operationFinished (const string& name) const
{
  return !operationRunning (name);
}

bool OwInterface::running (const string& name) const
{
  if (is_lander_operation (name)) return operationRunning (name);

  ROS_ERROR("OwInterface::running: unsupported operation: %s", name.c_str());
  return false;
}

bool OwInterface::finished (const string& name) const
{
  if (is_lander_operation (name)) return operationFinished (name);

  ROS_ERROR("OwInterface::finished: unsupported operation: %s", name.c_str());
  return false;
}

bool OwInterface::hardTorqueLimitReached (const std::string& joint_name) const
{
  return (JointsAtHardTorqueLimit.find (joint_name) !=
          JointsAtHardTorqueLimit.end());
}

bool OwInterface::softTorqueLimitReached (const std::string& joint_name) const
{
  return (JointsAtSoftTorqueLimit.find (joint_name) !=
          JointsAtSoftTorqueLimit.end());
}<|MERGE_RESOLUTION|>--- conflicted
+++ resolved
@@ -31,21 +31,16 @@
 using std::ref;
 
 // C
-<<<<<<< HEAD
 #include <cmath>  // for M_PI and abs
 #include <unistd.h>
-=======
-#include <cmath>  // for M_PI and fabs
 
 
 //////////////////// Utilities ////////////////////////
->>>>>>> 34c3187f
 
 // Degree/Radian
 const double D2R = M_PI / 180.0 ;
 const double R2D = 180.0 / M_PI ;
 
-<<<<<<< HEAD
 // Wait condition and timeout
 static bool WaitForGroundControl  = true;
 static ros::Duration timeoutDuration = ros::Duration(100,0);
@@ -59,7 +54,6 @@
 static double NewXTarget          = 5;
 static double NewYTarget          = 10;
 static double NewZTarget          = 0;
-=======
 const double DegreeTolerance = 0.2;    // made up, degees
 const double VelocityTolerance = 0.01; // made up, unitless
 
@@ -67,7 +61,6 @@
 {
   return fabs (val1 - val2) <= tolerance;
 }
->>>>>>> 34c3187f
 
 
 //////////////////// Lander Operation Support ////////////////////////
@@ -112,12 +105,8 @@
     return false;
   }
 
-<<<<<<< HEAD
   ROS_INFO ("Marking %s RUNNING", name.c_str());
-  Running.at (name) = true;ros::NodeHandle nHandle;
-=======
   Running.at (name) = true;
->>>>>>> 34c3187f
   publish ("Running", true, name);
   return true;
 }
@@ -464,17 +453,14 @@
     m_jointStatesSubscriber (nullptr),
     m_cameraSubscriber (nullptr),
     m_guardedMoveClient ("GuardedMove", true),
-<<<<<<< HEAD
     m_groundControlImagePublisher (nullptr),
     m_groundControlPublisher (nullptr),
     m_groundFwdLinkSubscriber (nullptr),
     m_groundRequestPublisher (nullptr),
     m_groundOnboardDecisionSubscriber (nullptr)
-=======
     m_currentPan (0), m_currentTilt (0),
     m_goalPan (0), m_goalTilt (0)
     // m_panStart, m_tiltStart left uninitialized
->>>>>>> 34c3187f
 {
   ROS_INFO ("Waiting for action servers...");
   m_guardedMoveClient.waitForServer();
