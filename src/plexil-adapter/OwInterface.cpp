// Copyright (c) 2018-2020, United States Government as represented by the
// Administrator of the National Aeronautics and Space Administration. All
// rights reserved.

// ow_autonomy
#include "OwInterface.h"
#include "subscriber.h"
#include "joint_support.h"

// OW - other
#include <ow_lander/StartPlanning.h>
#include <ow_lander/MoveGuarded.h>
#include <ow_lander/PublishTrajectory.h>
#include <ow_faults/FaultsConfig.h>

// ROS
#include <std_msgs/Float64.h>
#include <std_msgs/Empty.h>
#include <sensor_msgs/Image.h>

// C++
#include <set>
#include <map>
#include <thread>
using std::set;
using std::map;
using std::thread;

// C
#include <cmath>  // for M_PI and abs

// Degree/Radian
const double D2R = M_PI / 180.0 ;
const double R2D = 180.0 / M_PI ;


//////////////////// Lander Operation Support ////////////////////////

// Lander operation names.
// In some cases, these must match those used in PLEXIL and/or ow_lander
const string Op_MoveGuarded       = "MoveGuarded";
const string Op_ArmPlanning       = "StartPlanning";
const string Op_PublishTrajectory = "PublishTrajectory";
const string Op_PanAntenna        = "PanAntenna";
const string Op_TiltAntenna       = "TiltAntenna";

static map<string, bool> Running
{
  { Op_MoveGuarded, false },
  { Op_ArmPlanning, false },
  { Op_PublishTrajectory, false },
  { Op_PanAntenna, false },
  { Op_TiltAntenna, false }
};

static bool is_lander_operation (const string name)
{
  return Running.find (name) != Running.end();
}


//////////////////// Fault Support ////////////////////////

// NOTE: the design goal is to map each lander operation to the set of faults
// that should be monitored while it is running.  This direct inspection of ROS
// parameters is just a simple first cut (stub really) for actual fault
// detection which would look at telemetry.

<<<<<<< HEAD
using namespace ow_faults;

static map<bool, string> AntennaFaults
=======
// NOTE: The following three maps *should* be thread-safe, because C++11 docs
// says they are.  By definition, they are only read.

const map<string, string> AntennaFaults
>>>>>>> edd21656
{
  // Fault parameter value -> human-readable
  { groups.ant_pan_encoder_failure, "Antenna Pan Encoder" },
  { groups.ant_tilt_encoder_failure, "Antenna Tilt Encoder" },
  { groups.ant_pan_torque_sensor_failure, "Antenna Pan Torque Sensor" },
  { groups.ant_tilt_torque_sensor_failure, "Antenna Tilt Torque Sensor" }
};

static map<bool, string> ArmFaults
{
  // Fault parameter value -> human-readable
  { groups.shou_yaw_encoder_failure, "Shoulder Yaw Encoder" },
  { groups.shou_pitch_encoder_failure, "Shoulder Pitch Encoder" },
  { groups.shou_pitch_torque_sensor_failure, "Shoulder Pitch Torque Sensor" },
  { groups.prox_pitch_encoder_failure, "Proximal Pitch Encoder" },
  { groups.prox_pitch_torque_sensor_failure, "Proximal Pitch Torque Sensor" },
  { groups.dist_pitch_encoder_failure, "Distal Pitch Encoder" },
  { groups.dist_pitch_torque_sensor_failure, "Distal Pitch Torque Sensor" },
  { groups.hand_yaw_encoder_failure, "Hand Yaw Encoder" },
  { groups.hand_yaw_torque_sensor_failure, "Hand Yaw Torque Sensor" },
  { groups.scoop_yaw_encoder_failure, "Scoop Yaw Encoder" },
  { groups.scoop_yaw_torque_sensor_failure, "Scoop Yaw Torque Sensor" }
};

const map<string, map<bool, string> > Faults
{
  // Map each lander operation to its relevant fault set.
  { Op_MoveGuarded, ArmFaults },
  { Op_ArmPlanning, ArmFaults },
  { Op_PublishTrajectory, ArmFaults },
  { Op_PanAntenna, AntennaFaults },
  { Op_TiltAntenna, AntennaFaults }
};

static bool faulty (const string& fault)
{
  bool val;
  ros::param::get (fault, val);
  return val;
}

static void monitor_for_faults (const string& opname)
{
  using namespace std::chrono_literals;
  while (Running.at (opname)) {
    ROS_DEBUG ("Monitoring for faults in %s", opname.c_str());
    for (auto fault : Faults.at (opname)) {
      if (fault.first) {
        ROS_WARN("Fault in %s: %s failure.",
                 opname.c_str(), fault.second.c_str());
      }
    }
    std::this_thread::sleep_for (1s);
  }
}


/////////////////// ROS Service support //////////////////////

template<class Service>
static void service_call (ros::ServiceClient client, Service srv, string name)
{
  // NOTE: arguments are copies because this function is called in a thread that
  // outlives its caller.  Assumes that service is not already running; this is
  // checked upstream.

  Running.at (name) = true;
  publish ("Running", true, name);
  thread fault_thread (monitor_for_faults, name);
  if (client.call (srv)) { // blocks
    ROS_INFO("%s returned: %d, %s", name.c_str(), srv.response.success,
             srv.response.message.c_str());  // make DEBUG later
  }
  else {
    ROS_ERROR("Failed to call service %s", name.c_str());
  }
  Running.at (name) = false;
  fault_thread.join();
  publish ("Finished", true, name);
}

static bool service_client_ok (ros::ServiceClient& client)
{
  if (! client.exists()) {
    ROS_ERROR("Service client does not exist!");
    return false;
  }

  if (! client.isValid()) {
    ROS_ERROR("Service client is invalid!");
    return false;
  }

  return true;
}

template<class Service>
static bool service_available (const string& name)
{
  if (Running.at (name)) {
    ROS_WARN("Service %s already running, ignoring request.", name.c_str());
    return false;
  }

  return true;
}


/////////////////////////// Joint/Torque Support ///////////////////////////////

static set<string> JointsAtHardTorqueLimit { };
static set<string> JointsAtSoftTorqueLimit { };

static map<string, Joint> JointMap {
  // ROS JointStates message name -> type
  { "j_shou_yaw", Joint::shoulder_yaw },
  { "j_shou_pitch", Joint::shoulder_pitch },
  { "j_prox_pitch", Joint::proximal_pitch },
  { "j_dist_pitch", Joint::distal_pitch },
  { "j_hand_yaw", Joint::hand_yaw },
  { "j_scoop_yaw", Joint::scoop_yaw },
  { "j_ant_pan", Joint::antenna_pan },
  { "j_ant_tilt", Joint::antenna_tilt }
};

static map<Joint, JointProperties> JointPropMap {
  // NOTE: Torque limits are made up, and there may be a better place for these
  // later.  Assuming that only magnitude matters.

  { Joint::shoulder_yaw,   { "j_shou_yaw", "ShoulderYaw", 60, 80 }},
  { Joint::shoulder_pitch, { "j_shou_pitch", "ShoulderPitch", 60, 80 }},
  { Joint::proximal_pitch, { "j_prox_pitch", "ProximalPitch", 60, 80 }},
  { Joint::distal_pitch,   { "j_dist_pitch", "DistalPitch", 60, 80 }},
  { Joint::hand_yaw,       { "j_hand_yaw", "HandYaw", 60, 80 }},
  { Joint::scoop_yaw,      { "j_scoop_yaw", "ScoopYaw", 60, 80 }},
  { Joint::antenna_pan,    { "j_ant_pan", "AntennaPan", 30, 30 }},
  { Joint::antenna_tilt,   { "j_ant_tilt", "AntennaTilt", 30, 30 }}
};

static map<Joint, JointTelemetry> JointTelemetryMap { };

static void handle_overtorque (Joint joint, double effort)
{
  // For now, torque is just effort (Newton-meter), and overtorque is specific
  // to the joint.

  string joint_name = JointPropMap[joint].plexilName;

  if (abs(effort) >= JointPropMap[joint].hardTorqueLimit) {
    JointsAtHardTorqueLimit.insert (joint_name);
  }
  else if (abs(effort) >= JointPropMap[joint].softTorqueLimit) {
    JointsAtSoftTorqueLimit.insert(joint_name);
  }
  else {
    JointsAtHardTorqueLimit.erase (joint_name);
    JointsAtSoftTorqueLimit.erase (joint_name);
  }
}

static void handle_joint_fault (Joint joint, int joint_index,
                                const sensor_msgs::JointState::ConstPtr& msg)
{
  // NOTE: For now, the only fault is overtorque.
  handle_overtorque (joint, msg->effort[joint_index]);
}

void OwInterface::jointStatesCallback
(const sensor_msgs::JointState::ConstPtr& msg)
{
  // Publish all joint information for visibility to PLEXIL and handle any
  // joint-related faults.

  for (int i = 0; i < JointMap.size(); i++) {
    string ros_name = msg->name[i];
    if (JointMap.find (ros_name) != JointMap.end()) {
      Joint joint = JointMap[ros_name];
      JointTelemetryMap[joint] = JointTelemetry (msg->position[i],
                                                 msg->velocity[i],
                                                 msg->effort[i]);
      string plexil_name = JointPropMap[joint].plexilName;
      publish (plexil_name + "Velocity", msg->velocity[i]);
      publish (plexil_name + "Effort", msg->effort[i]);
      publish (plexil_name + "Position", msg->position[i]);
      handle_joint_fault (joint, i, msg);
    }
    else ROS_ERROR("jointStatesCallback: unsupported joint %s",
                   ros_name.c_str());
  }
}


////////////////////////////// Image Support ///////////////////////////////////

static double CurrentTilt         = 0.0;
static double CurrentPanDegrees   = 0.0;
static bool   ImageReceived       = false;

static void pan_callback
(const control_msgs::JointControllerState::ConstPtr& msg)
{
  CurrentPanDegrees = msg->set_point * R2D;
  publish ("PanDegrees", CurrentPanDegrees);
}

static void tilt_callback
(const control_msgs::JointControllerState::ConstPtr& msg)
{
  CurrentTilt = msg->set_point * R2D;
  publish ("TiltDegrees", CurrentTilt);
}

static void camera_callback (const sensor_msgs::Image::ConstPtr& msg)
{
  // Assuming that receipt of this message is success itself.
  ImageReceived = true;
  publish ("ImageReceived", ImageReceived);
}


/////////////////////////// OwInterface members ////////////////////////////////

OwInterface* OwInterface::m_instance = nullptr;

OwInterface* OwInterface::instance ()
{
  // Very simple singleton
  if (m_instance == nullptr) m_instance = new OwInterface();
  return m_instance;
}

OwInterface::OwInterface ()
  : m_genericNodeHandle (nullptr),
    m_antennaTiltPublisher (nullptr),
    m_antennaPanPublisher (nullptr),
    m_leftImageTriggerPublisher (nullptr),
    m_antennaTiltSubscriber (nullptr),
    m_antennaPanSubscriber (nullptr),
    m_jointStatesSubscriber (nullptr),
    m_cameraSubscriber (nullptr)
{ }

OwInterface::~OwInterface ()
{
  if (m_genericNodeHandle) delete m_genericNodeHandle;
  if (m_antennaTiltPublisher) delete m_antennaTiltPublisher;
  if (m_leftImageTriggerPublisher) delete m_leftImageTriggerPublisher;
  if (m_antennaTiltSubscriber) delete m_antennaTiltSubscriber;
  if (m_antennaPanSubscriber) delete m_antennaPanSubscriber;
  if (m_jointStatesSubscriber) delete m_jointStatesSubscriber;
  if (m_cameraSubscriber) delete m_cameraSubscriber;
  if (m_instance) delete m_instance;
}

void OwInterface::initialize()
{
  static bool initialized = false;

  if (not initialized) {
    m_genericNodeHandle = new ros::NodeHandle();

    // Initialize publishers.  Queue size is a guess at adequacy.  For now,
    // latching in lieu of waiting for publishers.

    const int qsize = 3;
    const bool latch = true;
    m_antennaTiltPublisher = new ros::Publisher
      (m_genericNodeHandle->advertise<std_msgs::Float64>
       ("/ant_tilt_position_controller/command", qsize, latch));
    m_antennaPanPublisher = new ros::Publisher
      (m_genericNodeHandle->advertise<std_msgs::Float64>
       ("/ant_pan_position_controller/command", qsize, latch));
    m_leftImageTriggerPublisher = new ros::Publisher
      (m_genericNodeHandle->advertise<std_msgs::Empty>
       ("/StereoCamera/left/image_trigger", qsize, latch));

    // Initialize subscribers

    m_antennaTiltSubscriber = new ros::Subscriber
      (m_genericNodeHandle ->
       subscribe("/ant_tilt_position_controller/state", qsize, tilt_callback));
    m_antennaPanSubscriber = new ros::Subscriber
      (m_genericNodeHandle ->
       subscribe("/ant_pan_position_controller/state", qsize, pan_callback));
    m_jointStatesSubscriber = new ros::Subscriber
      (m_genericNodeHandle ->
       subscribe("/joint_states", qsize, OwInterface::jointStatesCallback));
    m_cameraSubscriber = new ros::Subscriber
      (m_genericNodeHandle ->
       subscribe("/StereoCamera/left/image_raw", qsize, camera_callback));
  }
}

void OwInterface::startPlanningDemo()
{
  if (! service_available<ow_lander::StartPlanning>(Op_ArmPlanning)) return;

  ros::NodeHandle nhandle ("planning");

  ros::ServiceClient client =
    // NOTE: typo is deliberate
    nhandle.serviceClient<ow_lander::StartPlanning>("start_plannning_session");

  if (service_client_ok (client)) {
    ow_lander::StartPlanning srv;
    srv.request.use_defaults = true;
    srv.request.trench_x = 0.0;
    srv.request.trench_y = 0.0;
    srv.request.trench_d = 0.0;
    srv.request.delete_prev_traj = false;
    thread service_thread (service_call<ow_lander::StartPlanning>,
                           client, srv, Op_ArmPlanning);
    service_thread.detach();
  }
}

void OwInterface::moveGuardedDemo()
{
  moveGuarded();
}

void OwInterface::moveGuarded (double target_x, double target_y, double target_z,
                               double surf_norm_x,
                               double surf_norm_y,
                               double surf_norm_z,
                               double offset_dist, double overdrive_dist,
                               bool delete_prev_traj,
                               bool retract)
{
  if (! service_available<ow_lander::StartPlanning>(Op_MoveGuarded)) return;

  ros::NodeHandle nhandle ("planning");

  ros::ServiceClient client =
    nhandle.serviceClient<ow_lander::MoveGuarded>("start_move_guarded");

  if (service_client_ok (client)) {
    ow_lander::MoveGuarded srv;
    srv.request.use_defaults = false;
    srv.request.target_x = target_x;
    srv.request.target_y = target_y;
    srv.request.target_z = target_z;
    srv.request.surface_normal_x = surf_norm_x;
    srv.request.surface_normal_y = surf_norm_y;
    srv.request.surface_normal_z = surf_norm_z;
    srv.request.offset_distance = offset_dist;
    srv.request.overdrive_distance = overdrive_dist;
    srv.request.retract = retract;
    thread service_thread (service_call<ow_lander::MoveGuarded>,
                           client, srv, Op_MoveGuarded);
    service_thread.detach();
  }
}

void OwInterface::publishTrajectoryDemo()
{
  if (! service_available<ow_lander::StartPlanning>(Op_PublishTrajectory)) return;

  ros::NodeHandle nhandle ("planning");

  ros::ServiceClient client =
    nhandle.serviceClient<ow_lander::PublishTrajectory>("publish_trajectory");

  if (service_client_ok (client)) {
    ow_lander::PublishTrajectory srv;
    srv.request.use_latest = true;
    srv.request.trajectory_filename = "ow_lander_trajectory.txt";
    thread service_thread (service_call<ow_lander::PublishTrajectory>,
                           client, srv, Op_PublishTrajectory);
    service_thread.detach();
  }
}

static bool antenna_op (const string& name, double degrees, ros::Publisher* pub)
{
  if (Running.at (name)) {
    ROS_WARN ("%s already running, ignoring command.", name.c_str());
    return false;
  }

  Running.at (name) = true;
  std_msgs::Float64 radians;
  radians.data = degrees * D2R;
  ROS_INFO ("Starting %s: %f degrees (%f radians)", name.c_str(),
            degrees, radians.data);
  thread t (monitor_for_faults, name);
  t.detach();
  pub->publish (radians);
  return true;
}

bool OwInterface::tiltAntenna (double degrees)
{
  return antenna_op (Op_TiltAntenna, degrees, m_antennaTiltPublisher);
}

bool OwInterface::panAntenna (double degrees)
{
  return antenna_op (Op_PanAntenna, degrees, m_antennaPanPublisher);
}

void OwInterface::takePicture ()
{
  std_msgs::Empty msg;
  ImageReceived = false;
  publish ("ImageReceived", ImageReceived);
  m_leftImageTriggerPublisher->publish (msg);
}

void OwInterface::digTrench (double x, double y, double z,
                             double depth, double length, double width,
                             double pitch, double yaw,
                             double dumpx, double dumpy, double dumpz)
{
  ROS_WARN("digTrench is unimplemented!");
}

double OwInterface::getTilt () const
{
  return CurrentTilt;
}

double OwInterface::getPanDegrees () const
{
  return CurrentPanDegrees;
}

double OwInterface::getPanVelocity () const
{
  return JointTelemetryMap[Joint::antenna_pan].velocity;
}

double OwInterface::getTiltVelocity () const
{
  return JointTelemetryMap[Joint::antenna_tilt].velocity;
}

bool OwInterface::imageReceived () const
{
  return ImageReceived;
}

bool OwInterface::operationRunning (const string& name) const
{
  // Note: check in caller guarantees 'at' to return a valid value.
  return Running.at (name);
}

bool OwInterface::operationFinished (const string& name) const
{
  return !operationRunning (name);
}

bool OwInterface::running (const string& name) const
{
  if (is_lander_operation (name)) return operationRunning (name);

  ROS_ERROR("OwInterface::running: unsupported operation: %s", name.c_str());
  return false;
}

bool OwInterface::finished (const string& name) const
{
  if (is_lander_operation (name)) return operationFinished (name);

  ROS_ERROR("OwInterface::finished: unsupported operation: %s", name.c_str());
  return false;
}

bool OwInterface::hardTorqueLimitReached (const std::string& joint_name) const
{
  return (JointsAtHardTorqueLimit.find (joint_name) !=
          JointsAtHardTorqueLimit.end());
}

bool OwInterface::softTorqueLimitReached (const std::string& joint_name) const
{
  return (JointsAtSoftTorqueLimit.find (joint_name) !=
          JointsAtSoftTorqueLimit.end());
}

void OwInterface::stopOperation (const string& name) const
{
  Running.at (name) = false;
}<|MERGE_RESOLUTION|>--- conflicted
+++ resolved
@@ -66,16 +66,12 @@
 // parameters is just a simple first cut (stub really) for actual fault
 // detection which would look at telemetry.
 
-<<<<<<< HEAD
 using namespace ow_faults;
 
-static map<bool, string> AntennaFaults
-=======
 // NOTE: The following three maps *should* be thread-safe, because C++11 docs
 // says they are.  By definition, they are only read.
 
 const map<string, string> AntennaFaults
->>>>>>> edd21656
 {
   // Fault parameter value -> human-readable
   { groups.ant_pan_encoder_failure, "Antenna Pan Encoder" },
