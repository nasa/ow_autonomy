// The Notices and Disclaimers for Ocean Worlds Autonomy Testbed for Exploration
// Research and Simulation can be found in README.md in the root directory of
// this repository.

// ow_autonomy
#include "OwInterface.h"
#include "subscriber.h"
#include "joint_support.h"

// OW - other
#include <ow_lander/DigCircular.h>
#include <ow_lander/DigLinear.h>
#include <ow_lander/GuardedMove.h>
#include <ow_lander/PublishTrajectory.h>

// ROS
#include <std_msgs/Float64.h>
#include <std_msgs/Empty.h>
#include <sensor_msgs/Image.h>

// C++
#include <set>
#include <map>
#include <thread>
#include <functional>
using std::set;
using std::map;
using std::thread;
using std::ref;

// C
#include <cmath>  // for M_PI and fabs


//////////////////// Utilities ////////////////////////

// Degree/Radian
const double D2R = M_PI / 180.0 ;
const double R2D = 180.0 / M_PI ;

const double DegreeTolerance = 0.2;    // made up, degees
const double VelocityTolerance = 0.01; // made up, unitless

static bool within_tolerance (double val1, double val2, double tolerance)
{
  return fabs (val1 - val2) <= tolerance;
}


//////////////////// Lander Operation Support ////////////////////////

const double PanTiltTimeout = 5.0; // seconds, made up

// Lander operation names.
// In some cases, these must match those used in PLEXIL and/or ow_lander
const string Op_GuardedMove       = "GuardedMove";
const string Op_GuardedMoveAction = "GuardedMoveAction";
const string Op_DigCircular       = "DigCircular";
const string Op_DigLinear         = "DigLinear";
const string Op_PublishTrajectory = "PublishTrajectory";
const string Op_PanAntenna        = "PanAntenna";
const string Op_TiltAntenna       = "TiltAntenna";

// NOTE: The following map *should* be thread-safe, according to C++11 docs and
// in particular because map entries are never added or deleted, and the code
// insures that each entry can be read/written by only one thread.  (The map
// itself can be read/written by multiple threads concurrently).

static map<string, bool> Running
{
  { Op_GuardedMove, false },
  { Op_GuardedMoveAction, false },
  { Op_DigCircular, false },
  { Op_DigLinear, false },
  { Op_PublishTrajectory, false },
  { Op_PanAntenna, false },
  { Op_TiltAntenna, false }
};

static bool is_lander_operation (const string& name)
{
  return Running.find (name) != Running.end();
}

static bool mark_operation_running (const string& name)
{
  if (Running.at (name)) {
    ROS_WARN ("%s already running, ignoring duplicate request.", name.c_str());
    return false;
  }

  Running.at (name) = true;
  publish ("Running", true, name);
  return true;
}

static void mark_operation_finished (const string& name)
{
  if (! Running.at (name)) {
    ROS_WARN ("%s was not running. Should never happen.", name.c_str());
  }
  Running.at (name) = false;
  publish ("Running", false, name);
  publish ("Finished", true, name);
}


//////////////////// Fault Support ////////////////////////

// NOTE: the design goal is to map each lander operation to the set of faults
// that should be monitored while it is running.  This direct inspection of ROS
// parameters is just a simple first cut (stub really) for actual fault
// detection which would look at telemetry.

const map<string, string> AntennaFaults
{
  // Param name -> human-readable
  { "/faults/ant_pan_encoder_failure", "Antenna Pan Encoder" },
  { "/faults/ant_tilt_encoder_failure", "Antenna Tilt Encoder" },
  { "/faults/ant_pan_torque_sensor_failure", "Antenna Pan Torque Sensor" },
  { "/faults/ant_tilt_torque_sensor_failure", "Antenna Tilt Torque Sensor" }
};

const map<string, string> ArmFaults
{
  // Param name -> human-readable
  { "/faults/shou_yaw_encoder_failure", "Shoulder Yaw Encoder" },
  { "/faults/shou_pitch_encoder_failure", "Shoulder Pitch Encoder" },
  { "/faults/shou_pitch_torque_sensor_failure", "Shoulder Pitch Torque Sensor" },
  { "/faults/prox_pitch_encoder_failure", "Proximal Pitch Encoder" },
  { "/faults/prox_pitch_torque_sensor_failure", "Proximal Pitch Torque Sensor" },
  { "/faults/dist_pitch_encoder_failure", "Distal Pitch Encoder" },
  { "/faults/dist_pitch_torque_sensor_failure", "Distal Pitch Torque Sensor" },
  { "/faults/hand_yaw_encoder_failure", "Hand Yaw Encoder" },
  { "/faults/hand_yaw_torque_sensor_failure", "Hand Yaw Torque Sensor" },
  { "/faults/scoop_yaw_encoder_failure", "Scoop Yaw Encoder" },
  { "/faults/scoop_yaw_torque_sensor_failure", "Scoop Yaw Torque Sensor" }
};

const map<string, map<string, string> > Faults
{
  // Map each lander operation to its relevant fault set.
  { Op_GuardedMove, ArmFaults },
  { Op_GuardedMoveAction, ArmFaults },
  { Op_DigCircular, ArmFaults },
  { Op_DigLinear, ArmFaults },
  { Op_PublishTrajectory, ArmFaults },
  { Op_PanAntenna, AntennaFaults },
  { Op_TiltAntenna, AntennaFaults }
};

static bool faulty (const string& fault)
{
  bool val;
  ros::param::get (fault, val);
  return val;
}

static void monitor_for_faults (const string& opname)
{
  using namespace std::chrono_literals;
  while (Running.at (opname)) {
    ROS_DEBUG ("Monitoring for faults in %s", opname.c_str());
    for (auto fault : Faults.at (opname)) {
      if (faulty (fault.first)) {
        ROS_WARN("Fault in %s: %s failure.",
                 opname.c_str(), fault.second.c_str());
      }
    }
    std::this_thread::sleep_for (1s);
  }
}


/////////////////// ROS Service support //////////////////////

template<class Service>
static void service_call (ros::ServiceClient client, Service srv, string name)
{
  // NOTE: arguments are copies because this function is called in a thread that
  // outlives its caller.  Assumes that service is not already running; this is
  // checked upstream.

  thread fault_thread (monitor_for_faults, name);
  if (client.call (srv)) { // blocks
    ROS_INFO("%s returned: %d, %s", name.c_str(), srv.response.success,
             srv.response.message.c_str());  // make DEBUG later
  }
  else {
    ROS_ERROR("Failed to call service %s", name.c_str());
  }
  mark_operation_finished (name);
  fault_thread.join();
}

static bool check_service_client (ros::ServiceClient& client)
{
  if (! client.exists()) {
    ROS_ERROR("Service client does not exist!");
    return false;
  }

  if (! client.isValid()) {
    ROS_ERROR("Service client is invalid!");
    return false;
  }

  return true;
}


/////////////////////////// Joint/Torque Support ///////////////////////////////

static set<string> JointsAtHardTorqueLimit { };
static set<string> JointsAtSoftTorqueLimit { };

static map<string, Joint> JointMap {
  // ROS JointStates message name -> type
  { "j_shou_yaw", Joint::shoulder_yaw },
  { "j_shou_pitch", Joint::shoulder_pitch },
  { "j_prox_pitch", Joint::proximal_pitch },
  { "j_dist_pitch", Joint::distal_pitch },
  { "j_hand_yaw", Joint::hand_yaw },
  { "j_scoop_yaw", Joint::scoop_yaw },
  { "j_ant_pan", Joint::antenna_pan },
  { "j_ant_tilt", Joint::antenna_tilt }
};

static map<Joint, JointProperties> JointPropMap {
  // NOTE: Torque limits are made up, and there may be a better place for these
  // later.  Assuming that only magnitude matters.

  { Joint::shoulder_yaw,   { "j_shou_yaw", "ShoulderYaw", 60, 80 }},
  { Joint::shoulder_pitch, { "j_shou_pitch", "ShoulderPitch", 60, 80 }},
  { Joint::proximal_pitch, { "j_prox_pitch", "ProximalPitch", 60, 80 }},
  { Joint::distal_pitch,   { "j_dist_pitch", "DistalPitch", 60, 80 }},
  { Joint::hand_yaw,       { "j_hand_yaw", "HandYaw", 60, 80 }},
  { Joint::scoop_yaw,      { "j_scoop_yaw", "ScoopYaw", 60, 80 }},
  { Joint::antenna_pan,    { "j_ant_pan", "AntennaPan", 30, 30 }},
  { Joint::antenna_tilt,   { "j_ant_tilt", "AntennaTilt", 30, 30 }}
};

static map<Joint, JointTelemetry> JointTelemetryMap { };

static void handle_overtorque (Joint joint, double effort)
{
  // For now, torque is just effort (Newton-meter), and overtorque is specific
  // to the joint.

  string joint_name = JointPropMap[joint].plexilName;

  if (fabs(effort) >= JointPropMap[joint].hardTorqueLimit) {
    JointsAtHardTorqueLimit.insert (joint_name);
  }
  else if (fabs(effort) >= JointPropMap[joint].softTorqueLimit) {
    JointsAtSoftTorqueLimit.insert(joint_name);
  }
  else {
    JointsAtHardTorqueLimit.erase (joint_name);
    JointsAtSoftTorqueLimit.erase (joint_name);
  }
}

static void handle_joint_fault (Joint joint, int joint_index,
                                const sensor_msgs::JointState::ConstPtr& msg)
{
  // NOTE: For now, the only fault is overtorque.
  handle_overtorque (joint, msg->effort[joint_index]);
}

void OwInterface::jointStatesCallback
(const sensor_msgs::JointState::ConstPtr& msg)
{
  // Publish all joint information for visibility to PLEXIL and handle any
  // joint-related faults.

  for (int i = 0; i < JointMap.size(); i++) {
    string ros_name = msg->name[i];
    if (JointMap.find (ros_name) != JointMap.end()) {
      Joint joint = JointMap[ros_name];
      double position = msg->position[i];
      double velocity = msg->velocity[i];
      double effort = msg->effort[i];
      if (joint == Joint::antenna_pan) {
        managePanTilt (Op_PanAntenna, position, velocity, m_currentPan,
                       m_goalPan, m_panStart);
      }
      else if (joint == Joint::antenna_tilt) {
        managePanTilt (Op_TiltAntenna, position, velocity, m_currentTilt,
                       m_goalTilt, m_tiltStart);
      }
      JointTelemetryMap[joint] = JointTelemetry (position, velocity, effort);
      string plexil_name = JointPropMap[joint].plexilName;
      publish (plexil_name + "Position", position);
      publish (plexil_name + "Velocity", velocity);
      publish (plexil_name + "Effort", effort);
      handle_joint_fault (joint, i, msg);
    }
    else ROS_ERROR("jointStatesCallback: unsupported joint %s",
                   ros_name.c_str());
  }
}

void OwInterface::managePanTilt (const string& opname,
                                 double position, double velocity,
                                 double current, double goal,
                                 const ros::Time& start)
{
  // We are only concerned when there is a pan/tilt in progress.
  if (! operationRunning (opname)) return;

  // Antenna states of interest,
  bool reached = within_tolerance (current, goal, DegreeTolerance);
  bool expired = ros::Time::now() > start + ros::Duration (PanTiltTimeout);

  if (reached || expired) {
    mark_operation_finished (opname);
    if (expired) ROS_ERROR("%s timed out", opname.c_str());
    if (! reached) {
      ROS_ERROR("%s failed. Ended at %f degrees, goal was %f.",
                opname.c_str(), current, goal);
    }
  }
}


////////////////////////////// Image Support ///////////////////////////////////

static bool   ImageReceived       = false;
static double Voltage             = 25.0;

void OwInterface::panCallback
(const control_msgs::JointControllerState::ConstPtr& msg)
{
  m_currentPan = msg->set_point * R2D;
  publish ("PanDegrees", m_currentPan);
}

void OwInterface::tiltCallback
(const control_msgs::JointControllerState::ConstPtr& msg)
{
  m_currentTilt = msg->set_point * R2D;
  publish ("TiltDegrees", m_currentTilt);
}

static void camera_callback (const sensor_msgs::Image::ConstPtr& msg)
{
  // Assuming that receipt of this message is success itself.
  ImageReceived = true;
  publish ("ImageReceived", ImageReceived);
}

static void power_callback (const std_msgs::Float64::ConstPtr& msg)
{
  Voltage = msg->data;
  publish ("Voltage", Voltage);
}


//////////////////// GuardedMove Action support ////////////////////////////////

// At present, this is a prototypical action using a dummy server in this
// directory, GuardedMoveServer.

static void guarded_move_done_cb
(const actionlib::SimpleClientGoalState& state,
 const ow_autonomy::GuardedMoveResultConstPtr& result)
{
  ROS_INFO ("GuardedMove done callback: finished in state [%s]",
            state.toString().c_str());
  ROS_INFO("GuardedMove done callback: result (%f, %f, %f)",
           result->final_x, result->final_y, result->final_z);
}

static void guarded_move_active_cb ()
{
  ROS_INFO ("GuardedMove active callback - goal active!");
}

static void guarded_move_feedback_cb
(const ow_autonomy::GuardedMoveFeedbackConstPtr& feedback)
{
  ROS_INFO ("GuardedMove feedback callback: (%f, %f, %f)",
            feedback->current_x, feedback->current_y, feedback->current_z);
}


/////////////////////////// OwInterface members ////////////////////////////////

OwInterface* OwInterface::m_instance = nullptr;

OwInterface* OwInterface::instance ()
{
  // Very simple singleton
  if (m_instance == nullptr) m_instance = new OwInterface();
  return m_instance;
}

OwInterface::OwInterface ()
  : m_genericNodeHandle (nullptr),
    m_antennaTiltPublisher (nullptr),
    m_antennaPanPublisher (nullptr),
    m_leftImageTriggerPublisher (nullptr),
    m_antennaTiltSubscriber (nullptr),
    m_antennaPanSubscriber (nullptr),
    m_jointStatesSubscriber (nullptr),
    m_cameraSubscriber (nullptr),
<<<<<<< HEAD
    m_powerSubscriber (nullptr),
    m_guardedMoveClient ("GuardedMove", true)
=======
    m_guardedMoveClient ("GuardedMove", true),
    m_currentPan (0), m_currentTilt (0),
    m_goalPan (0), m_goalTilt (0)
    // m_panStart, m_tiltStart left uninitialized
>>>>>>> 34c3187f
{
  ROS_INFO ("Waiting for action servers...");
  m_guardedMoveClient.waitForServer();
  ROS_INFO ("Action servers available.");
}

OwInterface::~OwInterface ()
{
  if (m_genericNodeHandle) delete m_genericNodeHandle;
  if (m_antennaTiltPublisher) delete m_antennaTiltPublisher;
  if (m_leftImageTriggerPublisher) delete m_leftImageTriggerPublisher;
  if (m_antennaTiltSubscriber) delete m_antennaTiltSubscriber;
  if (m_antennaPanSubscriber) delete m_antennaPanSubscriber;
  if (m_jointStatesSubscriber) delete m_jointStatesSubscriber;
  if (m_cameraSubscriber) delete m_cameraSubscriber;
  if (m_powerSubscriber) delete m_powerSubscriber;
  if (m_instance) delete m_instance;
}

void OwInterface::initialize()
{
  static bool initialized = false;

  if (not initialized) {
    m_genericNodeHandle = new ros::NodeHandle();

    // Initialize publishers.  Queue size is a guess at adequacy.  For now,
    // latching in lieu of waiting for publishers.

    const int qsize = 3;
    const bool latch = true;
    m_antennaTiltPublisher = new ros::Publisher
      (m_genericNodeHandle->advertise<std_msgs::Float64>
       ("/ant_tilt_position_controller/command", qsize, latch));
    m_antennaPanPublisher = new ros::Publisher
      (m_genericNodeHandle->advertise<std_msgs::Float64>
       ("/ant_pan_position_controller/command", qsize, latch));
    m_leftImageTriggerPublisher = new ros::Publisher
      (m_genericNodeHandle->advertise<std_msgs::Empty>
       ("/StereoCamera/left/image_trigger", qsize, latch));

    // Initialize subscribers

    m_antennaTiltSubscriber = new ros::Subscriber
      (m_genericNodeHandle ->
       subscribe("/ant_tilt_position_controller/state", qsize,
                 &OwInterface::tiltCallback, this));
    m_antennaPanSubscriber = new ros::Subscriber
      (m_genericNodeHandle ->
       subscribe("/ant_pan_position_controller/state", qsize,
                 &OwInterface::panCallback, this));
    m_jointStatesSubscriber = new ros::Subscriber
      (m_genericNodeHandle ->
       subscribe("/joint_states", qsize,
                 &OwInterface::jointStatesCallback, this));
    m_cameraSubscriber = new ros::Subscriber
      (m_genericNodeHandle ->
       subscribe("/StereoCamera/left/image_raw", qsize, camera_callback));
    m_powerSubscriber = new ros::Subscriber
      (m_genericNodeHandle ->
       subscribe("/power_system_node/state_of_charge", qsize, power_callback));
  }
}

void OwInterface::digCircularDemo()
{
  if (! mark_operation_running (Op_DigCircular)) return;

  ros::NodeHandle nhandle ("planning");

  ros::ServiceClient client =
    // NOTE: typo is deliberate
    nhandle.serviceClient<ow_lander::DigCircular>("arm/dig_circular");

  if (check_service_client (client)) {
    ow_lander::DigCircular srv;
    srv.request.use_defaults = true;
    srv.request.x = 0.0;
    srv.request.y = 0.0;
    srv.request.depth = 0.0;
    srv.request.radial = false;
    srv.request.ground_position = 0.0;
    srv.request.delete_prev_traj = false;
    thread service_thread (service_call<ow_lander::DigCircular>,
                           client, srv, Op_DigCircular);
    service_thread.detach();
  }
}

void OwInterface::guardedMoveActionDemo()
{
  guardedMoveAction();
}

void OwInterface::guardedMoveAction (double target_x,
                                     double target_y,
                                     double surf_norm_x,
                                     double surf_norm_y,
                                     double surf_norm_z,
                                     double offset_dist,
                                     double overdrive_dist,
                                     bool delete_prev_traj)
{
  if (! mark_operation_running (Op_GuardedMoveAction)) return;

  thread action_thread (&OwInterface::guardedMoveActionAux, this,
                        target_x, target_y,
                        surf_norm_x, surf_norm_y, surf_norm_z,
                        offset_dist, overdrive_dist, delete_prev_traj);
  action_thread.detach();
}

void OwInterface::guardedMoveActionAux (double target_x,
                                        double target_y,
                                        double surf_norm_x,
                                        double surf_norm_y,
                                        double surf_norm_z,
                                        double offset_dist,
                                        double overdrive_dist,
                                        bool delete_prev_traj)
{
  ow_autonomy::GuardedMoveGoal goal;
  goal.use_defaults = false;
  goal.delete_prev_traj = delete_prev_traj;
  goal.target_x = target_x;
  goal.target_y = target_y;
  goal.surface_normal_x = surf_norm_x;
  goal.surface_normal_y = surf_norm_y;
  goal.surface_normal_z = surf_norm_z;
  goal.offset_distance = offset_dist;
  goal.overdrive_distance = overdrive_dist;

  thread fault_thread (monitor_for_faults, Op_GuardedMoveAction);
  m_guardedMoveClient.sendGoal (goal,
                                guarded_move_done_cb,
                                guarded_move_active_cb,
                                guarded_move_feedback_cb);

  // Wait for the action to return
  bool finished_before_timeout =
    m_guardedMoveClient.waitForResult (ros::Duration (30.0));

  if (finished_before_timeout) {
    actionlib::SimpleClientGoalState state = m_guardedMoveClient.getState();
    ROS_INFO("GuardedMove action finished: %s", state.toString().c_str());
    ow_autonomy::GuardedMoveResultConstPtr result =
      m_guardedMoveClient.getResult();
    ROS_INFO("GuardedMove action result: (%f, %f, %f)",
             result->final_x, result->final_y, result->final_z);
  }
  else {
    ROS_INFO("GuardedMove action did not finish before the time out.");
  }

  mark_operation_finished (Op_GuardedMoveAction);
  fault_thread.join();
}

void OwInterface::guardedMoveDemo()
{
  guardedMove();
}

void OwInterface::guardedMove (double target_x, double target_y,
                               double surf_norm_x,
                               double surf_norm_y,
                               double surf_norm_z,
                               double offset_dist, double overdrive_dist,
                               bool delete_prev_traj)
{
  if (! mark_operation_running (Op_GuardedMove)) return;

  ros::NodeHandle nhandle ("planning");

  ros::ServiceClient client =
    nhandle.serviceClient<ow_lander::GuardedMove>("arm/guarded_move");

  if (check_service_client (client)) {
    ow_lander::GuardedMove srv;
    srv.request.use_defaults = false;
    srv.request.x = target_x;
    srv.request.y = target_y;
    srv.request.surface_normal_x = surf_norm_x;
    srv.request.surface_normal_y = surf_norm_y;
    srv.request.surface_normal_z = surf_norm_z;
    srv.request.offset_distance = offset_dist;
    srv.request.overdrive_distance = overdrive_dist;
    srv.request.delete_prev_traj = delete_prev_traj;
    thread service_thread (service_call<ow_lander::GuardedMove>,
                           client, srv, Op_GuardedMove);
    service_thread.detach();
  }
}

void OwInterface::publishTrajectoryDemo()
{
  if (! mark_operation_running (Op_PublishTrajectory)) return;

  ros::NodeHandle nhandle ("planning");

  ros::ServiceClient client =
    nhandle.serviceClient<ow_lander::PublishTrajectory>("arm/publish_trajectory");

  if (check_service_client (client)) {
    ow_lander::PublishTrajectory srv;
    srv.request.use_latest = true;
    srv.request.trajectory_filename = "";
    thread service_thread (service_call<ow_lander::PublishTrajectory>,
                           client, srv, Op_PublishTrajectory);
    service_thread.detach();
  }
}

static bool antenna_op (const string& opname,
                        double degrees,
                        ros::Publisher* pub)
{
  if (! mark_operation_running (opname)) {
    return false;
  }

  std_msgs::Float64 radians;
  radians.data = degrees * D2R;
  ROS_INFO ("Starting %s: %f degrees (%f radians)", opname.c_str(),
            degrees, radians.data);
  thread fault_thread (monitor_for_faults, opname);
  fault_thread.detach();
  pub->publish (radians);
  return true;
}

bool OwInterface::tiltAntenna (double degrees)
{
  m_goalTilt = degrees;
  m_tiltStart = ros::Time::now();
  return antenna_op (Op_TiltAntenna, degrees, m_antennaTiltPublisher);
}

bool OwInterface::panAntenna (double degrees)
{
  m_goalPan = degrees;
  m_panStart = ros::Time::now();
  return antenna_op (Op_PanAntenna, degrees, m_antennaPanPublisher);
}

void OwInterface::takePicture ()
{
  std_msgs::Empty msg;
  ImageReceived = false;
  publish ("ImageReceived", ImageReceived);
  m_leftImageTriggerPublisher->publish (msg);
}

void OwInterface::digLinear (double x, double y,
                             double depth, double length, double ground_position,
                             double width, double pitch, double yaw,
                             double dumpx, double dumpy, double dumpz)
{
  if (! mark_operation_running (Op_DigLinear)) return;

  ros::NodeHandle nhandle ("planning");

  ros::ServiceClient client =
    nhandle.serviceClient<ow_lander::DigLinear>("arm/dig_linear");

  if (check_service_client (client)) {
    ow_lander::DigLinear srv;
    srv.request.use_defaults = false;
    srv.request.x = x;
    srv.request.y = y;
    srv.request.depth = depth;
    srv.request.length = length;
    srv.request.ground_position = ground_position;
    srv.request.delete_prev_traj = false;
    thread service_thread (service_call<ow_lander::DigLinear>,
                           client, srv, Op_DigLinear);
    service_thread.detach();
  }
}

double OwInterface::getTilt () const
{
  return m_currentTilt;
}

double OwInterface::getPanDegrees () const
{
  return m_currentPan;
}

double OwInterface::getPanVelocity () const
{
  return JointTelemetryMap[Joint::antenna_pan].velocity;
}

double OwInterface::getTiltVelocity () const
{
  return JointTelemetryMap[Joint::antenna_tilt].velocity;
}

bool OwInterface::imageReceived () const
{
  return ImageReceived;
}

double OwInterface::getVoltage () const
{
  return Voltage;
}

bool OwInterface::operationRunning (const string& name) const
{
  // Note: check in caller guarantees 'at' to return a valid value.
  return Running.at (name);
}

bool OwInterface::operationFinished (const string& name) const
{
  return !operationRunning (name);
}

bool OwInterface::running (const string& name) const
{
  if (is_lander_operation (name)) return operationRunning (name);

  ROS_ERROR("OwInterface::running: unsupported operation: %s", name.c_str());
  return false;
}

bool OwInterface::finished (const string& name) const
{
  if (is_lander_operation (name)) return operationFinished (name);

  ROS_ERROR("OwInterface::finished: unsupported operation: %s", name.c_str());
  return false;
}

bool OwInterface::hardTorqueLimitReached (const std::string& joint_name) const
{
  return (JointsAtHardTorqueLimit.find (joint_name) !=
          JointsAtHardTorqueLimit.end());
}

bool OwInterface::softTorqueLimitReached (const std::string& joint_name) const
{
  return (JointsAtSoftTorqueLimit.find (joint_name) !=
          JointsAtSoftTorqueLimit.end());
}<|MERGE_RESOLUTION|>--- conflicted
+++ resolved
@@ -405,15 +405,11 @@
     m_antennaPanSubscriber (nullptr),
     m_jointStatesSubscriber (nullptr),
     m_cameraSubscriber (nullptr),
-<<<<<<< HEAD
     m_powerSubscriber (nullptr),
-    m_guardedMoveClient ("GuardedMove", true)
-=======
     m_guardedMoveClient ("GuardedMove", true),
     m_currentPan (0), m_currentTilt (0),
     m_goalPan (0), m_goalTilt (0)
     // m_panStart, m_tiltStart left uninitialized
->>>>>>> 34c3187f
 {
   ROS_INFO ("Waiting for action servers...");
   m_guardedMoveClient.waitForServer();
