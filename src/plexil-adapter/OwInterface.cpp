// The Notices and Disclaimers for Ocean Worlds Autonomy Testbed for Exploration
// Research and Simulation can be found in README.md in the root directory of
// this repository.

// ow_autonomy
#include "OwInterface.h"
#include "subscriber.h"
#include "joint_support.h"

// ROS
#include <std_msgs/Float64.h>
#include <std_msgs/Int16.h>
#include <std_msgs/Empty.h>

// C++
#include <set>
#include <map>
#include <thread>
#include <functional>
using std::set;
using std::map;
using std::thread;
using std::ref;

// C
#include <cmath>  // for M_PI and fabs

//////////////////// Utilities ////////////////////////

// Degree/Radian
const double D2R = M_PI / 180.0 ;
const double R2D = 180.0 / M_PI ;

const double DegreeTolerance = 0.2;    // made up, degees
const double VelocityTolerance = 0.01; // made up, unitless

static bool within_tolerance (double val1, double val2, double tolerance)
{
  return fabs (val1 - val2) <= tolerance;
}


//////////////////// Lander Operation Support ////////////////////////

static void (* CommandStatusCallback) (int,bool);

const double PanTiltTimeout = 5.0; // seconds, made up

// Lander operation names.
// In some cases, these must match those used in PLEXIL and/or ow_lander
const string Op_GuardedMove       = "Guarded_move";
const string Op_DigCircular       = "DigCircular";
const string Op_DigLinear         = "DigLinear";
const string Op_Deliver           = "Deliver";
const string Op_PanAntenna        = "PanAntenna";
const string Op_TiltAntenna       = "TiltAntenna";
const string Op_Grind             = "Grind";
const string Op_Stow              = "Stow";
const string Op_Unstow            = "Unstow";
const string Op_TakePicture       = "TakePicture";

enum LanderOps {
  GuardedMove,
  DigCircular,
  DigLinear,
  Deliver,
  Pan,
  Tilt,
  Grind,
  Stow,
  Unstow,
  TakePicture
};

static std::vector<string> LanderOpNames =
  { Op_GuardedMove, Op_DigCircular, Op_DigLinear, Op_Deliver,
    Op_PanAntenna, Op_TiltAntenna, Op_Grind, Op_Stow, Op_Unstow, Op_TakePicture
  };

// NOTE: The following map *should* be thread-safe, according to C++11 docs and
// in particular because map entries are never added or deleted, and the code
// insures that each entry can be read/written by only one thread.  (The map
// itself can be read/written by multiple threads concurrently).

// Unused operation ID that signifies idle lander operation.
#define IDLE_ID (-1)

static map<string, int> Running
{
  { Op_GuardedMove, IDLE_ID },
  { Op_DigCircular, IDLE_ID },
  { Op_DigLinear, IDLE_ID },
  { Op_Deliver, IDLE_ID },
  { Op_PanAntenna, IDLE_ID },
  { Op_TiltAntenna, IDLE_ID },
  { Op_Grind, IDLE_ID },
  { Op_Stow, IDLE_ID },
  { Op_Unstow, IDLE_ID },
  { Op_TakePicture, IDLE_ID }
};

static bool is_lander_operation (const string& name)
{
  return Running.find (name) != Running.end();
}

static bool mark_operation_running (const string& name, int id)
{
  if (Running.at (name) != IDLE_ID) {
    ROS_WARN ("%s already running, ignoring duplicate request.", name.c_str());
    return false;
  }
  Running.at (name) = id;
  publish ("Running", true, name);
  return true;
}

static void mark_operation_finished (const string& name, int id)
{
  if (! Running.at (name) == IDLE_ID) {
    ROS_WARN ("%s was not running. Should never happen.", name.c_str());
  }
  Running.at (name) = IDLE_ID;
  publish ("Running", false, name);
  publish ("Finished", true, name);
  if (id != IDLE_ID) CommandStatusCallback (id, true);
}


//////////////////// Fault Support ////////////////////////

static void monitor_for_faults (const string& opname)
{
  // This (threaded) function was formerly used for operation-specific fault
  // monitoring, using a mechanism that has been removed, which was direct
  // inspection of the fault injection ROS parameters.  TBD whether it will be
  // used again, but leaving it here for now.

  //  using namespace std::chrono_literals;
  //  while (Running.at (opname) != IDLE_ID) {
  //    std::this_thread::sleep_for (1s);
  //  }
}

/////////////////////////// Joint/Torque Support ///////////////////////////////

static set<string> JointsAtHardTorqueLimit { };
static set<string> JointsAtSoftTorqueLimit { };

static map<string, Joint> JointMap {
  // ROS JointStates message name -> type
  { "j_shou_yaw", Joint::shoulder_yaw },
  { "j_shou_pitch", Joint::shoulder_pitch },
  { "j_prox_pitch", Joint::proximal_pitch },
  { "j_dist_pitch", Joint::distal_pitch },
  { "j_hand_yaw", Joint::hand_yaw },
  { "j_scoop_yaw", Joint::scoop_yaw },
  { "j_ant_pan", Joint::antenna_pan },
  { "j_ant_tilt", Joint::antenna_tilt },
  { "j_grinder", Joint::grinder }
};

static map<Joint, JointProperties> JointPropMap {
  // NOTE: Torque limits are made up, and there may be a better place for these
  // later.  Assuming that only magnitude matters.

  { Joint::shoulder_yaw,   { "j_shou_yaw", "ShoulderYaw", 60, 80 }},
  { Joint::shoulder_pitch, { "j_shou_pitch", "ShoulderPitch", 60, 80 }},
  { Joint::proximal_pitch, { "j_prox_pitch", "ProximalPitch", 60, 80 }},
  { Joint::distal_pitch,   { "j_dist_pitch", "DistalPitch", 60, 80 }},
  { Joint::hand_yaw,       { "j_hand_yaw", "HandYaw", 60, 80 }},
  { Joint::scoop_yaw,      { "j_scoop_yaw", "ScoopYaw", 60, 80 }},
  { Joint::antenna_pan,    { "j_ant_pan", "AntennaPan", 30, 30 }},
  { Joint::antenna_tilt,   { "j_ant_tilt", "AntennaTilt", 30, 30 }},
  { Joint::grinder,        { "j_grinder", "Grinder", 30, 30 }}
};

static map<Joint, JointTelemetry> JointTelemetryMap { };

static void handle_overtorque (Joint joint, double effort)
{
  // For now, torque is just effort (Newton-meter), and overtorque is specific
  // to the joint.

  string joint_name = JointPropMap[joint].plexilName;

  if (fabs(effort) >= JointPropMap[joint].hardTorqueLimit) {
    JointsAtHardTorqueLimit.insert (joint_name);
  }
  else if (fabs(effort) >= JointPropMap[joint].softTorqueLimit) {
    JointsAtSoftTorqueLimit.insert(joint_name);
  }
  else {
    JointsAtHardTorqueLimit.erase (joint_name);
    JointsAtSoftTorqueLimit.erase (joint_name);
  }
}

static void handle_joint_fault (Joint joint, int joint_index,
                                const sensor_msgs::JointState::ConstPtr& msg)
{
  // NOTE: For now, the only fault is overtorque.
  handle_overtorque (joint, msg->effort[joint_index]);
}

void OwInterface::systemFaultMessageCallback
(const  ow_faults::SystemFaults::ConstPtr& msg)
{
  // Publish all joint information for visibility to PLEXIL and handle any
  // system-level fault messages.
  uint64_t msg_val = msg->value;

  for (auto const& entry : systemErrors){
    string key = entry.first;
    uint64_t value = entry.second.first;
    bool b = entry.second.second;

    if (checkFaultMessages("SYSTEM", msg_val, key, value, b)) {
      systemErrors[key].second = !systemErrors[key].second;
    }

  }
}

void OwInterface::armFaultCallback(const  ow_faults::ArmFaults::ConstPtr& msg)
{
  // Publish all ARM COMPONENT FAULT information for visibility to PLEXIL and handle any
  // system-level fault messages.
  uint32_t msg_val = msg->value;

  for (auto const& entry : armErrors){
    string key = entry.first;
    uint32_t value = entry.second.first;
    bool b = entry.second.second;

    if (checkFaultMessages("ARM", msg_val, key, value, b)) {
      armErrors[key].second = !armErrors[key].second;
    }
  }
}

void OwInterface::powerFaultCallback(const  ow_faults::PowerFaults::ConstPtr& msg)
{
  // Publish all POWER FAULT information for visibility to PLEXIL and handle any
  // system-level fault messages.
  uint32_t msg_val = msg->value;

  for (auto const& entry : powerErrors){
    string key = entry.first;
    uint32_t value = entry.second.first;
    bool b = entry.second.second;

    if (checkFaultMessages("POWER", msg_val, key, value, b)) {
      powerErrors[key].second = !powerErrors[key].second;
    }
  }
}

void OwInterface::antennaFaultCallback(const  ow_faults::PTFaults::ConstPtr& msg)
{
  // Publish all PANT TILT ANTENNA information for visibility to PLEXIL and handle any
  // system-level fault messages.
  uint32_t msg_val = msg->value;

  for (auto const& entry : ptErrors){
    string key = entry.first;
    uint32_t value = entry.second.first;
    bool b = entry.second.second;

    if (checkFaultMessages("ANTENNA", msg_val, key, value, b)) {
      ptErrors[key].second = !ptErrors[key].second;
    }
  }
}

template <typename T>
bool OwInterface::checkFaultMessages(string fault_component, T msg_val, string key,
                                     T value, bool b )
{
  if (!b && ((msg_val & value) == value)){
    ROS_ERROR("%s ERROR: %s", fault_component.c_str(),  key.c_str() );
    return true;
  }
  else if (b && ((msg_val & value) != value)){
    ROS_INFO("RESOLVED %s ERROR: %s", fault_component.c_str(), key.c_str() );
    return true;
  }
  return false;
}

void OwInterface::jointStatesCallback
(const sensor_msgs::JointState::ConstPtr& msg)
{
  // Publish all joint information for visibility to PLEXIL and handle any
  // joint-related faults.

  for (int i = 0; i < JointMap.size(); i++) {
    string ros_name = msg->name[i];
    if (JointMap.find (ros_name) != JointMap.end()) {
      Joint joint = JointMap[ros_name];
      double position = msg->position[i];
      double velocity = msg->velocity[i];
      double effort = msg->effort[i];
      if (joint == Joint::antenna_pan) {
        managePanTilt (Op_PanAntenna, position, velocity, m_currentPan,
                       m_goalPan, m_panStart);
      }
      else if (joint == Joint::antenna_tilt) {
        managePanTilt (Op_TiltAntenna, position, velocity, m_currentTilt,
                       m_goalTilt, m_tiltStart);
      }
      JointTelemetryMap[joint] = JointTelemetry (position, velocity, effort);
      string plexil_name = JointPropMap[joint].plexilName;
      publish (plexil_name + "Position", position);
      publish (plexil_name + "Velocity", velocity);
      publish (plexil_name + "Effort", effort);
      handle_joint_fault (joint, i, msg);
    }
    else ROS_ERROR("jointStatesCallback: unsupported joint %s",
                   ros_name.c_str());
  }
}

void OwInterface::managePanTilt (const string& opname,
                                 double position, double velocity,
                                 double current, double goal,
                                 const ros::Time& start)
{
  // We are only concerned when there is a pan/tilt in progress.
  if (! operationRunning (opname)) return;

  int id = Running.at (opname);

  // Antenna states of interest,
  bool reached = within_tolerance (current, goal, DegreeTolerance);
  bool expired = ros::Time::now() > start + ros::Duration (PanTiltTimeout);

  if (reached || expired) {
    mark_operation_finished (opname, id);
    if (expired) ROS_ERROR("%s timed out", opname.c_str());
    if (! reached) {
      ROS_ERROR("%s failed. Ended at %f degrees, goal was %f.",
                opname.c_str(), current, goal);
    }
  }
}


///////////////////////// Antenna/Camera Support ///////////////////////////////

void OwInterface::panCallback
(const control_msgs::JointControllerState::ConstPtr& msg)
{
  m_currentPan = msg->set_point * R2D;
  publish ("PanDegrees", m_currentPan);
}

void OwInterface::tiltCallback
(const control_msgs::JointControllerState::ConstPtr& msg)
{
  m_currentTilt = msg->set_point * R2D;
  publish ("TiltDegrees", m_currentTilt);
}

void OwInterface::cameraCallback (const sensor_msgs::Image::ConstPtr& msg)
{
  // NOTE: the received image is ignored for now.

  if (operationRunning (Op_TakePicture)) {
    mark_operation_finished (Op_TakePicture, Running.at (Op_TakePicture));
  }
}


///////////////////////// Power support /////////////////////////////////////

static double Voltage             = NAN;
static double RemainingUsefulLife = NAN;
static double BatteryTemperature  = NAN;

static void soc_callback (const std_msgs::Float64::ConstPtr& msg)
{
  Voltage = msg->data;
  publish ("Voltage", Voltage);
}

static void rul_callback (const std_msgs::Int16::ConstPtr& msg)
{
  RemainingUsefulLife = msg->data;
  publish ("RemainingUsefulLife", RemainingUsefulLife);
}

static void temperature_callback (const std_msgs::Float64::ConstPtr& msg)
{
  BatteryTemperature = msg->data;
  publish ("BatteryTemperature", BatteryTemperature);
}


//////////////////// GuardedMove Action support ////////////////////////////////

// TODO: encapsulate GroundFound and GroundPosition in the PLEXIL command.  They
// are not accurate outside the context of a single GuardedMove command.

static bool GroundFound = false;
static double GroundPosition = 0; // should not be queried unless GroundFound

bool OwInterface::groundFound () const
{
  return GroundFound;
}

double OwInterface::groundPosition () const
{
  return GroundPosition;
}

static void guarded_move_done_cb
(const actionlib::SimpleClientGoalState& state,
 const ow_lander::GuardedMoveResultConstPtr& result)
{
  GroundFound = result->success;
  GroundPosition = result->final.z;
  publish ("GroundFound", GroundFound);
  publish ("GroundPosition", GroundPosition);
}

//////////////////// General Action support ///////////////////////////////

const auto ActionTimeoutSecs = 120.0;  // TODO: make this action-specific
const auto ActionServerTimeout = 10.0; // seconds

//////////////////// ROS Action callbacks - generic //////////////////////

template<typename T>
static void action_feedback_cb (const T& feedback)
{
}

template<int OpIndex>
static void active_cb ()
{
  ROS_INFO ("%s started...", LanderOpNames[OpIndex].c_str());
}

template<int OpIndex, typename T>
static void action_done_cb
(const actionlib::SimpleClientGoalState& state,
 const T& result_ignored)
{
  ROS_INFO ("%s finished in state %s", LanderOpNames[OpIndex].c_str(),
            state.toString().c_str());
}

/////////////////////////// OwInterface members ////////////////////////////////

OwInterface* OwInterface::m_instance = nullptr;

OwInterface* OwInterface::instance ()
{
  // Very simple singleton
  if (m_instance == nullptr) m_instance = new OwInterface();
  return m_instance;
}

OwInterface::OwInterface ()
  : m_genericNodeHandle (nullptr),
    m_antennaTiltPublisher (nullptr),
    m_antennaPanPublisher (nullptr),
    m_leftImageTriggerPublisher (nullptr),
    m_antennaTiltSubscriber (nullptr),
    m_antennaPanSubscriber (nullptr),
    m_jointStatesSubscriber (nullptr),
    m_cameraSubscriber (nullptr),
    m_socSubscriber (nullptr),
    m_rulSubscriber (nullptr),
<<<<<<< HEAD
=======
    m_batteryTempSubscriber (nullptr),
    m_guardedMoveSubscriber (nullptr),
>>>>>>> 21c641c7
    m_systemFaultMessagesSubscriber (nullptr),
    m_armFaultMessagesSubscriber (nullptr),
    m_powerFaultMessagesSubscriber (nullptr),
    m_ptFaultMessagesSubscriber (nullptr),

    m_currentPan (0), m_currentTilt (0),
    m_goalPan (0), m_goalTilt (0)
    // m_panStart, m_tiltStart are deliberately uninitialized
{
}

OwInterface::~OwInterface ()
{
  if (m_genericNodeHandle) delete m_genericNodeHandle;
  if (m_antennaTiltPublisher) delete m_antennaTiltPublisher;
  if (m_leftImageTriggerPublisher) delete m_leftImageTriggerPublisher;
  if (m_antennaTiltSubscriber) delete m_antennaTiltSubscriber;
  if (m_antennaPanSubscriber) delete m_antennaPanSubscriber;
  if (m_jointStatesSubscriber) delete m_jointStatesSubscriber;
  if (m_cameraSubscriber) delete m_cameraSubscriber;
  if (m_socSubscriber) delete m_socSubscriber;
  if (m_rulSubscriber) delete m_rulSubscriber;
<<<<<<< HEAD
=======
  if (m_batteryTempSubscriber) delete m_batteryTempSubscriber;
  if (m_guardedMoveSubscriber) delete m_guardedMoveSubscriber;
>>>>>>> 21c641c7
  if (m_instance) delete m_instance;
}

void OwInterface::initialize()
{
  static bool initialized = false;

  if (not initialized) {
    m_genericNodeHandle = new ros::NodeHandle();

    // Initialize publishers.  Queue size is a guess at adequacy.  For now,
    // latching in lieu of waiting for publishers.

    const int qsize = 3;
    const bool latch = true;
    m_antennaTiltPublisher = new ros::Publisher
      (m_genericNodeHandle->advertise<std_msgs::Float64>
       ("/ant_tilt_position_controller/command", qsize, latch));
    m_antennaPanPublisher = new ros::Publisher
      (m_genericNodeHandle->advertise<std_msgs::Float64>
       ("/ant_pan_position_controller/command", qsize, latch));
    m_leftImageTriggerPublisher = new ros::Publisher
      (m_genericNodeHandle->advertise<std_msgs::Empty>
       ("/StereoCamera/left/image_trigger", qsize, latch));

    // Initialize subscribers

    m_antennaTiltSubscriber = new ros::Subscriber
      (m_genericNodeHandle ->
       subscribe("/ant_tilt_position_controller/state", qsize,
                 &OwInterface::tiltCallback, this));
    m_antennaPanSubscriber = new ros::Subscriber
      (m_genericNodeHandle ->
       subscribe("/ant_pan_position_controller/state", qsize,
                 &OwInterface::panCallback, this));
    m_jointStatesSubscriber = new ros::Subscriber
      (m_genericNodeHandle ->
       subscribe("/joint_states", qsize,
                 &OwInterface::jointStatesCallback, this));
    m_cameraSubscriber = new ros::Subscriber
      (m_genericNodeHandle ->
       subscribe("/StereoCamera/left/image_raw", qsize,
                 &OwInterface::cameraCallback, this));
    m_socSubscriber = new ros::Subscriber
      (m_genericNodeHandle ->
       subscribe("/power_system_node/state_of_charge", qsize, soc_callback));
    m_batteryTempSubscriber = new ros::Subscriber
      (m_genericNodeHandle ->
       subscribe("/power_system_node/battery_temperature", qsize,
                 temperature_callback));
    m_rulSubscriber = new ros::Subscriber
      (m_genericNodeHandle ->
       subscribe("/power_system_node/remaining_useful_life", qsize, rul_callback));
    // subscribers for fault messages
    m_systemFaultMessagesSubscriber.reset(new ros::Subscriber
      (m_genericNodeHandle ->
       subscribe("/system_faults_status", qsize,
                &OwInterface::systemFaultMessageCallback, this)));
    m_armFaultMessagesSubscriber.reset(new ros::Subscriber
      (m_genericNodeHandle ->
       subscribe("/arm_faults_status", qsize,
                &OwInterface::armFaultCallback, this)));
    m_powerFaultMessagesSubscriber.reset(new ros::Subscriber
      (m_genericNodeHandle ->
       subscribe("/power_faults_status", qsize,
                &OwInterface::powerFaultCallback, this)));
    m_ptFaultMessagesSubscriber.reset(new ros::Subscriber
      (m_genericNodeHandle ->
       subscribe("/pt_faults_status", qsize,
                &OwInterface::antennaFaultCallback, this)));

    m_guardedMoveClient.reset(new GuardedMoveActionClient(Op_GuardedMove, true));
    m_unstowClient.reset(new UnstowActionClient(Op_Unstow, true));
    m_stowClient.reset(new StowActionClient(Op_Stow, true));
    m_grindClient.reset(new GrindActionClient(Op_Grind, true));
    m_digCircularClient.reset(new DigCircularActionClient(Op_DigCircular, true));
    m_digLinearClient.reset(new DigLinearActionClient(Op_DigLinear, true));
    m_deliverClient.reset(new DeliverActionClient(Op_Deliver, true));

    if (! m_unstowClient->waitForServer(ros::Duration(ActionServerTimeout))) {
      ROS_ERROR ("Unstow action server did not connect!");
    }
    if (! m_stowClient->waitForServer(ros::Duration(ActionServerTimeout))) {
      ROS_ERROR ("Stow action server did not connect!");
    }
    if (! m_digCircularClient->waitForServer(ros::Duration(ActionServerTimeout))) {
      ROS_ERROR ("DigCircular action server did not connect!");
    }
    if (! m_digLinearClient->waitForServer(ros::Duration(ActionServerTimeout))) {
      ROS_ERROR ("DigLinear action server did not connect!");
    }
    if (! m_deliverClient->waitForServer(ros::Duration(ActionServerTimeout))) {
      ROS_ERROR ("Deliver action server did not connect!");
    }
    if (! m_guardedMoveClient->waitForServer(ros::Duration(ActionServerTimeout))) {
      ROS_ERROR ("GuardedMove action server did not connect!");
    }
  }
}

void OwInterface::setCommandStatusCallback (void (*callback) (int, bool))
{
  CommandStatusCallback = callback;
}

static void antenna_op (const string& opname, double degrees,
                        ros::Publisher* pub, int id)
{
  if (! mark_operation_running (opname, id)) {
    return;
  }

  std_msgs::Float64 radians;
  radians.data = degrees * D2R;
  ROS_INFO ("Starting %s: %f degrees (%f radians)", opname.c_str(),
            degrees, radians.data);
  thread fault_thread (monitor_for_faults, opname);
  fault_thread.detach();
  pub->publish (radians);
}

void OwInterface::tiltAntenna (double degrees, int id)
{
  m_goalTilt = degrees;
  m_tiltStart = ros::Time::now();
  antenna_op (Op_TiltAntenna, degrees, m_antennaTiltPublisher, id);
}

void OwInterface::panAntenna (double degrees, int id)
{
  m_goalPan = degrees;
  m_panStart = ros::Time::now();
  antenna_op (Op_PanAntenna, degrees, m_antennaPanPublisher, id);
}

void OwInterface::takePicture (int id)
{
  if (! mark_operation_running (Op_TakePicture, id)) return;
  std_msgs::Empty msg;
  ROS_INFO ("Capturing stereo image using left image trigger.");
  thread fault_thread (monitor_for_faults, Op_TakePicture);
  fault_thread.detach();
  m_leftImageTriggerPublisher->publish (msg);
}

void OwInterface::deliver (double x, double y, double z, int id)
{
  if (! mark_operation_running (Op_Deliver, id)) return;
  thread action_thread (&OwInterface::deliver1, this, x, y, z, id);
  action_thread.detach();
}

template <int OpIndex, class ActionClient, class Goal,
          class ResultPtr, class FeedbackPtr>
void OwInterface::runAction (const string& opname,
                             std::unique_ptr<ActionClient>& ac,
                             const Goal& goal, int id)
{
  thread fault_thread (monitor_for_faults, opname);
  if (ac) {
    ac->sendGoal (goal, action_done_cb<OpIndex, ResultPtr>, active_cb<OpIndex>,
                  action_feedback_cb<FeedbackPtr>);
  }
  else {
    ROS_ERROR ("%s action client was null!", opname.c_str());
    return;
  }

  // Wait for the action to return
  bool finished_before_timeout =
    ac->waitForResult (ros::Duration (ActionTimeoutSecs));

  if (! finished_before_timeout) {
    ROS_WARN ("%s action did not finish before the time out.", opname.c_str());
  }

  mark_operation_finished (opname, id);
  fault_thread.join();
}

void OwInterface::deliver1 (double x, double y, double z, int id)
{
  ow_lander::DeliverGoal goal;
  goal.delivery.x = x;
  goal.delivery.y = y;
  goal.delivery.z = z;
  runAction<Deliver, actionlib::SimpleActionClient<ow_lander::DeliverAction>,
            ow_lander::DeliverGoal,
            ow_lander::DeliverResultConstPtr,
            ow_lander::DeliverFeedbackConstPtr>
    (Op_Deliver, m_deliverClient, goal, id);
}

void OwInterface::digLinear (double x, double y,
                             double depth, double length, double ground_pos,
                             int id)
{
  if (! mark_operation_running (Op_DigLinear, id)) return;
  thread action_thread (&OwInterface::digLinear1, this, x, y, depth,
                        length, ground_pos, id);
  action_thread.detach();
}


void OwInterface::digLinear1 (double x, double y,
                              double depth, double length, double ground_pos,
                              int id)
{
  ow_lander::DigLinearGoal goal;
  goal.x_start = x;
  goal.y_start = y;
  goal.depth = depth;
  goal.length = length;
  goal.ground_position = ground_pos;

  runAction<DigLinear, actionlib::SimpleActionClient<ow_lander::DigLinearAction>,
            ow_lander::DigLinearGoal,
            ow_lander::DigLinearResultConstPtr,
            ow_lander::DigLinearFeedbackConstPtr>
    (Op_DigLinear, m_digLinearClient, goal, id);
}


void OwInterface::digCircular (double x, double y, double depth,
                               double ground_pos, bool parallel, int id)
{
  if (! mark_operation_running (Op_DigCircular, id)) return;
  thread action_thread (&OwInterface::digCircular1, this, x, y, depth,
                        ground_pos, parallel, id);
  action_thread.detach();
}

void OwInterface::digCircular1 (double x, double y, double depth,
                                double ground_pos, bool parallel, int id)
{
  ow_lander::DigCircularGoal goal;
  goal.x_start = x;
  goal.y_start = y;
  goal.depth = depth;
  goal.ground_position = ground_pos;
  goal.parallel = parallel;

  runAction<DigCircular, actionlib::SimpleActionClient<ow_lander::DigCircularAction>,
            ow_lander::DigCircularGoal,
            ow_lander::DigCircularResultConstPtr,
            ow_lander::DigCircularFeedbackConstPtr>
    (Op_DigCircular, m_digCircularClient, goal, id);
}


void OwInterface::unstow (int id)  // as action
{
  if (! mark_operation_running (Op_Unstow, id)) return;
  thread action_thread (&OwInterface::unstow1, this, id);
  action_thread.detach();
}

void OwInterface::unstow1 (int id)
{
  ow_lander::UnstowGoal goal;
  goal.goal = 0;  // Arbitrary, meaningless value

  runAction<Unstow, actionlib::SimpleActionClient<ow_lander::UnstowAction>,
            ow_lander::UnstowGoal,
            ow_lander::UnstowResultConstPtr,
            ow_lander::UnstowFeedbackConstPtr>
    (Op_Unstow, m_unstowClient, goal, id);
}

void OwInterface::stow (int id)  // as action
{
  if (! mark_operation_running (Op_Stow, id)) return;
  thread action_thread (&OwInterface::stow1, this, id);
  action_thread.detach();
}

void OwInterface::stow1 (int id)
{
  ow_lander::StowGoal goal;
  goal.goal = 0;  // Arbitrary, meaningless value

  runAction<Stow, actionlib::SimpleActionClient<ow_lander::StowAction>,
            ow_lander::StowGoal,
            ow_lander::StowResultConstPtr,
            ow_lander::StowFeedbackConstPtr>
    (Op_Stow, m_stowClient, goal, id);
}

void OwInterface::grind (double x, double y, double depth, double length,
                         bool parallel, double ground_pos, int id)
{
  if (! mark_operation_running (Op_Grind, id)) return;
  thread action_thread (&OwInterface::grind1, this, x, y, depth, length,
                        parallel, ground_pos, id);
  action_thread.detach();
}

void OwInterface::grind1 (double x, double y, double depth, double length,
                          bool parallel, double ground_pos, int id)
{
  ow_lander::GrindGoal goal;
  goal.x_start = x;
  goal.y_start = y;
  goal.depth = depth;
  goal.length = length;
  goal.parallel = parallel;
  goal.ground_position = ground_pos;

  runAction<Grind, actionlib::SimpleActionClient<ow_lander::GrindAction>,
            ow_lander::GrindGoal,
            ow_lander::GrindResultConstPtr,
            ow_lander::GrindFeedbackConstPtr>
    (Op_Grind, m_grindClient, goal, id);
}

void OwInterface::guardedMove (double x, double y, double z,
                               double dir_x, double dir_y, double dir_z,
                               double search_dist, int id)
{
  if (! mark_operation_running (Op_GuardedMove, id)) return;
  thread action_thread (&OwInterface::guardedMove1, this, x, y, z,
                        dir_x, dir_y, dir_z, search_dist, id);
  action_thread.detach();
}

void OwInterface::guardedMove1 (double x, double y, double z,
                                double dir_x, double dir_y, double dir_z,
                                double search_dist, int id)
{
  ow_lander::GuardedMoveGoal goal;
  goal.start.x = x;
  goal.start.y = y;
  goal.start.z = z;
  goal.normal.x = dir_x;
  goal.normal.y = dir_y;
  goal.normal.z = dir_z;
  goal.search_distance = search_dist;

  // NOTE: this function does not use runAction() typically called here, because
  // of the specialized 'done' callback.

  thread fault_thread (monitor_for_faults, Op_GuardedMove);

  if (m_guardedMoveClient) {
    m_guardedMoveClient->sendGoal
      (goal, guarded_move_done_cb,
       active_cb<GuardedMove>,
       action_feedback_cb<ow_lander::GuardedMoveFeedbackConstPtr>);
  }
  else {
    ROS_ERROR ("m_guardedMoveClient was null!");
    return;
  }

  // Wait for the action to return
  bool finished_before_timeout =
    m_guardedMoveClient->waitForResult (ros::Duration (ActionTimeoutSecs));

  if (! finished_before_timeout) {
    ROS_WARN ("GuardedMove action did not finish before the time out.");
  }

  mark_operation_finished (Op_GuardedMove, id);
  fault_thread.join();
}

double OwInterface::getTilt () const
{
  return m_currentTilt;
}

double OwInterface::getPanDegrees () const
{
  return m_currentPan;
}

double OwInterface::getPanVelocity () const
{
  return JointTelemetryMap[Joint::antenna_pan].velocity;
}

double OwInterface::getTiltVelocity () const
{
  return JointTelemetryMap[Joint::antenna_tilt].velocity;
}

double OwInterface::getVoltage () const
{
  return Voltage;
}

double OwInterface::getRemainingUsefulLife () const
{
  return RemainingUsefulLife;
}

double OwInterface::getBatteryTemperature () const
{
  return BatteryTemperature;
}

bool OwInterface::operationRunning (const string& name) const
{
  // Note: check in caller guarantees 'at' to return a valid value.
  return Running.at (name) != IDLE_ID;
}

bool OwInterface::running (const string& name) const
{
  if (is_lander_operation (name)) return operationRunning (name);

  ROS_ERROR("OwInterface::running: unsupported operation: %s", name.c_str());
  return false;
}

bool OwInterface::hardTorqueLimitReached (const std::string& joint_name) const
{
  return (JointsAtHardTorqueLimit.find (joint_name) !=
          JointsAtHardTorqueLimit.end());
}

bool OwInterface::softTorqueLimitReached (const std::string& joint_name) const
{
  return (JointsAtSoftTorqueLimit.find (joint_name) !=
          JointsAtSoftTorqueLimit.end());
}<|MERGE_RESOLUTION|>--- conflicted
+++ resolved
@@ -474,11 +474,8 @@
     m_cameraSubscriber (nullptr),
     m_socSubscriber (nullptr),
     m_rulSubscriber (nullptr),
-<<<<<<< HEAD
-=======
     m_batteryTempSubscriber (nullptr),
     m_guardedMoveSubscriber (nullptr),
->>>>>>> 21c641c7
     m_systemFaultMessagesSubscriber (nullptr),
     m_armFaultMessagesSubscriber (nullptr),
     m_powerFaultMessagesSubscriber (nullptr),
@@ -501,11 +498,8 @@
   if (m_cameraSubscriber) delete m_cameraSubscriber;
   if (m_socSubscriber) delete m_socSubscriber;
   if (m_rulSubscriber) delete m_rulSubscriber;
-<<<<<<< HEAD
-=======
   if (m_batteryTempSubscriber) delete m_batteryTempSubscriber;
   if (m_guardedMoveSubscriber) delete m_guardedMoveSubscriber;
->>>>>>> 21c641c7
   if (m_instance) delete m_instance;
 }
 
