--- conflicted
+++ resolved
@@ -172,7 +172,6 @@
 const map<string, map<string, string> > Faults
 {
   // Map each lander operation to its relevant fault set.
-<<<<<<< HEAD
   { Op_GuardedMove, unionOfFaults() },
   { Op_GuardedMoveAction, unionOfFaults()},
   { Op_DigCircular, unionOfFaults()},
@@ -183,20 +182,8 @@
   { Op_TiltAntenna, AntennaFaults },
   { Op_Grind, unionOfFaults()},
   { Op_Stow, unionOfFaults()},
-  { Op_Unstow, unionOfFaults()}
-=======
-  { Op_GuardedMove, ArmFaults },
-  { Op_GuardedMoveAction, ArmFaults },
-  { Op_DigCircular, ArmFaults },
-  { Op_DigLinear, ArmFaults },
-  { Op_DeliverSample, ArmFaults },
-  { Op_PanAntenna, AntennaFaults },
-  { Op_TiltAntenna, AntennaFaults },
-  { Op_Grind, ArmFaults },
-  { Op_Stow, ArmFaults },
-  { Op_Unstow, ArmFaults },
+  { Op_Unstow, unionOfFaults()},
   { Op_TakePicture, AntennaFaults } // for now
->>>>>>> 49902c23
 };
 
 static bool faulty (const string& fault)
