--- conflicted
+++ resolved
@@ -15,9 +15,6 @@
 
 // OW
 #include <owatb_interface/CartesianGuardedMove.h>
-// The following include currently works only with the single_roslaunch_use
-// branch of ow_simulator
-// #include <ow_lander/StartPlanning.h>
 #include "OwAdapter.h"
 
 // PLEXIL
@@ -46,39 +43,6 @@
 
 // The embedded PLEXIL application
 static ExecApplication* PlexilApp = NULL;
-
-// Temporary function, a test.  And won't compile without single_roslaunch_use
-// branch of ow_simulator
-/*
-static void testServiceCall ()
-{
-  ros::NodeHandle n;
-
-  ros::ServiceClient client =
-    n.serviceClient<ow_lander::StartPlanning>("start_plannning_session");
-
-  if (! client.isValid()) {
-    ROS_ERROR("Service client is invalid!");
-  }
-  else {
-    ow_lander::StartPlanning srv;
-    srv.request.use_defaults = true;
-    srv.request.trench_x = 0.0;
-    srv.request.trench_y = 0.0;
-    srv.request.trench_d = 0.0;
-    srv.request.delete_prev_traj = false;
-
-    if (client.call(srv)) {
-      ROS_INFO("StartPlanning returned: %d, %s",
-               srv.response.success,
-               srv.response.message.c_str());
-    }
-    else {
-      ROS_ERROR("Failed to call service StartPlanning");
-    }
-  }
-}
-*/
 
 // Temporary function, a test of a specific plan.  Requires single_roslaunch_use
 // branch of ow_simulator to work.
@@ -276,24 +240,10 @@
 
   initializeExec();
 
-  // This tests a service call done directly from this node.  It works.
-  //  testServiceCall();
-
-<<<<<<< HEAD
-  // This tests the loading of a PLEXIL plan (name hardcoded), which invokes a
-  // service call through the PLEXIL adapter.  It works.
-  //  testPlexilPlan();
-
   if (argc == 2 and strcmp(argv[1], "none")) {
     // Argument must be the 'plan' argument to the launch file.
     runPlexilPlan (argv[1]);
   }
-=======
-  // This is just a test, a proof of concept.  The general functionality of this
-  // node needs design and implementation.  NOTE: requires single_roslaunch_use
-  // branch of ow_simulator to work.
-  //  testPlexilPlan();
->>>>>>> f612b9b9
 
   ros::Rate rate(1);
   while (ros::ok()) {
