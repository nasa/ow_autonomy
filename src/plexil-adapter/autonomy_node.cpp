// Autonomy ROS node, which embeds a PLEXIL application.

// __BEGIN_LICENSE__
// Copyright (c) 2018-2019, United States Government as represented by the
// Administrator of the National Aeronautics and Space Administration. All
// rights reserved.
// __END_LICENSE__

// Under construction!  The current version is skeletal and hardcodes some basic
// concept proofs.

// ROS
#include <ros/ros.h>
#include <ros/package.h>

// OW
#include "OwAdapter.h"

// PLEXIL
#include "AdapterFactory.hh"
#include "Debug.hh"
#include "Error.hh"
#include "PlexilExec.hh"
#include "ExecApplication.hh"
#include "InterfaceManager.hh"
#include "InterfaceSchema.hh"
#include "parsePlan.hh"
#include "State.hh"

using PLEXIL::Error;
using PLEXIL::ExecApplication;
using PLEXIL::InterfaceManager;
using PLEXIL::InterfaceSchema;
using PLEXIL::State;
using PLEXIL::Value;

// C++
#include <fstream>
#include <string>
#include <iostream>
using std::string;
using std::ostringstream;
using std::cout;
using std::endl;

// The embedded PLEXIL application
static ExecApplication* PlexilApp = NULL;

static void runPlexilPlan (const string& filename)
{
<<<<<<< HEAD
  string plan = ros::package::getPath("ow_autonomy") +
    // Hack! This is not where we want to look:
    // "/src/plans/TestOwLander.plx";
    // But this is, and I don't know a better way to specify this directory:
    "/../../devel/etc/plexil/" + filename;
=======
  // Temporary function, a test of a specific plan.

  string plan = (ros::package::getPath("ow_autonomy") +
                 "/../../devel/etc/plexil/TestOwLander.plx");
>>>>>>> 3caecf93

  pugi::xml_document* doc = NULL;
  try {
    doc = PLEXIL::loadXmlFile (plan);
  }
  catch (PLEXIL::ParserException const &e) {
    ROS_ERROR("Load of PLEXIL plan %s failed: %s",
              plan.c_str(),
              e.what());
    return;
  }

  if (!doc) {
    ROS_ERROR("PLEXIL plan %s not found", plan.c_str());
    return;
  }

  try {
    g_manager->handleAddPlan(doc->document_element());
  }
  catch (PLEXIL::ParserException const &e) {
    ROS_ERROR("Add of PLEXIL plan %s failed: %s",
              plan.c_str(),
              e.what());
    return;
  }

  try {
    g_manager->handleValueChange(State::timeState(), 0);
    PlexilApp->run();
  }
  catch (const Error& e) {
    ostringstream s;
    s << "Exec error: " << e;
    ROS_ERROR("%s", s.str().c_str());
  }

  delete doc;
}


// PLEXIL application setup functions start here.

static bool plexilInitializeInterfaces()
{
  string config = (ros::package::getPath("ow_autonomy") +
                   "/../../devel/etc/plexil/ow-config.xml");
  const char* config_file = config.c_str();
  pugi::xml_document config_doc;
  pugi::xml_node config_elt;
  pugi::xml_parse_result parseResult = config_doc.load_file(config_file);
  if (parseResult.status != pugi::status_ok) {
    ROS_ERROR("Unable to load config file %s: %s",
              config_file,
              parseResult.description());
    return false;
  }
  else {
    config_elt = config_doc.child(InterfaceSchema::INTERFACES_TAG());
    if (!config_doc.empty() && config_elt.empty()) {
      ROS_ERROR("config file %s has no Interfaces element", config_file);
      return false;
    }
  }

  try {
    if (config_elt.empty()) {
      // Build default interface configuration if we couldn't load one
      ROS_INFO("Using default interface configuration");
      config_elt = config_doc.append_child(InterfaceSchema::INTERFACES_TAG());
    }

    if (!PlexilApp->initialize(config_elt)) {
      ROS_ERROR("Interface initialization failed");
      return false;
    }
  }
  catch (const Error& e) {
    ostringstream s;
    s << "Exec init error: " << e;
    ROS_ERROR("%s", s.str().c_str());
    return false;
  }
  return true;
}


static bool initialize_exec()
{
  // Throw exceptions, DON'T assert
  Error::doThrowExceptions();
  try {
    REGISTER_ADAPTER(OwAdapter, "Ow");

    PlexilApp = new ExecApplication();
    g_manager = new InterfaceManager(*PlexilApp);

    if (!plexilInitializeInterfaces()) {
      ROS_ERROR("plexilInitializeInterfaces failed");
      return false;
    }
    if (!PlexilApp->startInterfaces()) {
      ROS_ERROR("Interface startup failed");
      return false;
    }
    if (!PlexilApp->step()) {
      ROS_ERROR("Stepping exec failed");
      return false;
    }

    // Later.  No libraries yet
    //    if (!plexil_initialize_library_path())
    //      return false;
  }
  catch (const Error& e) {
    ostringstream s;
    s << "Exec init error: " << e;
    ROS_ERROR("%s", s.str().c_str());
    return false;
  }
  return true;
}

// End of PLEXIL application setup functions.


int main(int argc, char* argv[])
{
  ros::init(argc, argv, "autonomy_node");
  ros::NodeHandle node_handle; // Not used yet. Created to start node.

  if (argc == 2 and strcmp(argv[1], "none")) {
    // Argument must be the 'plan' argument to the launch file.
    cout << "Launch arg: " << argv[1] << endl;
    runPlexilPlan (argv[1]);
  }

  ros::Rate rate(1);
  while (ros::ok()) {
    ros::spinOnce();
    rate.sleep();
  }
  return 0;
}<|MERGE_RESOLUTION|>--- conflicted
+++ resolved
@@ -48,18 +48,8 @@
 
 static void runPlexilPlan (const string& filename)
 {
-<<<<<<< HEAD
-  string plan = ros::package::getPath("ow_autonomy") +
-    // Hack! This is not where we want to look:
-    // "/src/plans/TestOwLander.plx";
-    // But this is, and I don't know a better way to specify this directory:
-    "/../../devel/etc/plexil/" + filename;
-=======
-  // Temporary function, a test of a specific plan.
-
   string plan = (ros::package::getPath("ow_autonomy") +
                  "/../../devel/etc/plexil/TestOwLander.plx");
->>>>>>> 3caecf93
 
   pugi::xml_document* doc = NULL;
   try {
