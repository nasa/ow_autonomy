--- conflicted
+++ resolved
@@ -38,13 +38,10 @@
   else STATE_STUB(TrenchDepth, 2)
   else STATE_STUB(TrenchPitch, 0)
   else STATE_STUB(TrenchYaw, 0)
-<<<<<<< HEAD
   else STATE_STUB(TrenchSlopeAngle, 30)
-=======
   else STATE_STUB(TrenchStartX, 5)
   else STATE_STUB(TrenchStartY, 10)
   else STATE_STUB(TrenchStartZ, 0)
->>>>>>> 34c3187f
   else STATE_STUB(TrenchDumpX, 0)
   else STATE_STUB(TrenchDumpY, 0)
   else STATE_STUB(TrenchDumpZ, 5)
