--- conflicted
+++ resolved
@@ -89,16 +89,13 @@
     args[0].getValue(operation);
     value_out = OwInterface::instance()->finished (operation);
   }
-<<<<<<< HEAD
   else if (state_name == "Voltage") {
     value_out = OwInterface::instance()->getVoltage();
-=======
   else if (state_name == "GroundFound") {
     value_out = OwInterface::instance()->groundFound();
   }
   else if (state_name == "GroundPosition") {
     value_out = OwInterface::instance()->groundPosition();
->>>>>>> b4b30df0
   }
   else retval = false;
 
