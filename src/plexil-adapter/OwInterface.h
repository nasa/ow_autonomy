--- conflicted
+++ resolved
@@ -65,11 +65,7 @@
   // implementation, which could be services, actions, or ad hoc messaging.
   bool running (const std::string& name) const;
   bool finished (const std::string& name) const;
-<<<<<<< HEAD
   bool faultDetected (const std::string& component) const;
-=======
-  
->>>>>>> 5f07d2a8
   bool hardTorqueLimitReached (const std::string& joint_name) const;
   bool softTorqueLimitReached (const std::string& joint_name) const;
   void tiltCallback (const control_msgs::JointControllerState::ConstPtr& msg);
