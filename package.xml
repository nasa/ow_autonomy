<?xml version="1.0"?>
<package format="2">
  <name>ow_autonomy</name>
  <version>0.1.0</version>
  <description>Autonomy Baseline of the OceanWORLD Simulator</description>
  <maintainer email="michael.dalal@nasa.gov">Mike Dalal</maintainer>
  <license>NASA OPEN SOURCE AGREEMENT VERSION 1.3</license>
  <author email="michael.dalal@nasa.gov">Mike Dalal</author>

  <buildtool_depend>catkin</buildtool_depend>

  <depend>roscpp</depend>
  <depend>roslib</depend>
  <depend>ow_lander</depend>
<<<<<<< HEAD
  <depend>owlat_msgs</depend>

=======
>>>>>>> d51d8bd0
  <depend>actionlib_msgs</depend>
  <depend>geometry_msgs</depend>
  <depend>message_generation</depend>

  <export>
    <!-- Other tools can request additional information be placed here -->

  </export>
</package><|MERGE_RESOLUTION|>--- conflicted
+++ resolved
@@ -12,17 +12,12 @@
   <depend>roscpp</depend>
   <depend>roslib</depend>
   <depend>ow_lander</depend>
-<<<<<<< HEAD
-  <depend>owlat_msgs</depend>
-
-=======
->>>>>>> d51d8bd0
   <depend>actionlib_msgs</depend>
   <depend>geometry_msgs</depend>
+  <depend>owlat_msgs</depend>
   <depend>message_generation</depend>
 
   <export>
     <!-- Other tools can request additional information be placed here -->
-
   </export>
 </package>