--- conflicted
+++ resolved
@@ -27,18 +27,8 @@
 
   LibraryCall ArmMoveCartesianGuarded_Q (Frame = BASE_FRAME,
                                          Relative = true,
-<<<<<<< HEAD
                                          Position = #(0 0 0.6),
                                          Orientation = #(0 0 0 -1),
-=======
-                                         X = 0,
-                                         Y = 0,
-                                         Z = -0.6,
-                                         OrientX = 0,
-                                         OrientY = 0,
-                                         OrientZ = 0,
-                                         OrientW = -1,
->>>>>>> 41f37a9c
                                          ForceThreshold = 200,
                                          TorqueThreshold = 100);
 
@@ -62,14 +52,8 @@
 
   LibraryCall ArmMoveCartesian_Q (Frame = BASE_FRAME,
                                   Relative = true,
-<<<<<<< HEAD
                                   Position = #(0 0 -0.2),
                                   Orientation = #(0 0 0 1));
-=======
-                                  X = 0, Y = 0, Z = 0.2,
-                                  OrientX = 0, OrientY = 0,
-                                  OrientZ = 0, OrientW = 1);
->>>>>>> 41f37a9c
 
   LibraryCall CameraSetExposure (Seconds = 1);
 
@@ -80,14 +64,8 @@
 
   LibraryCall ArmMoveCartesian_Q (Frame = BASE_FRAME,
                                   Relative = true,
-<<<<<<< HEAD
                                   Position = #(0 0 -0.2),
                                   Orientation = #(0 0 0 1));
-=======
-                                  X = 0, Y = 0, Z = 0.2,
-                                  OrientX = 0, OrientY = 0,
-                                  OrientZ = 0, OrientW = 1);
->>>>>>> 41f37a9c
 
   LibraryCall LightSetIntensity (Side = "right", Intensity = 1.0);
 
