--- conflicted
+++ resolved
@@ -108,18 +108,8 @@
 // Relevant with GuardedMove only:
 Boolean Lookup GroundFound;
 Real    Lookup GroundPosition;
-<<<<<<< HEAD
-
 
 // Faults
-
-// OceanWATERS-specific system faults
-Boolean Lookup PowerExecutionError;
-=======
-
-
-// Faults
->>>>>>> df2574d3
 
 // The following 3 lookups require use of the fault dependencies framework.
 
@@ -129,10 +119,7 @@
 Boolean Lookup IsOperable(String subsystem_name);
 Boolean Lookup IsFaulty(String subsystem_name);
 
-<<<<<<< HEAD
-=======
 // OceanWATERS-specific system faults
 Boolean Lookup PowerExecutionError;
 
->>>>>>> df2574d3
 #endif