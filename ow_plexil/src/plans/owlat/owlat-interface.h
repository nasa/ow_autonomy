--- conflicted
+++ resolved
@@ -96,12 +96,10 @@
                                 In Real MaxDepth,
                                 In Real MaxForce);
 
-<<<<<<< HEAD
 LibraryAction OwlatFaultClear (In Integer fault);
-=======
-////// Telemetry
->>>>>>> d48cd865
 
+
+////////////////////////////////// Telemetry ////////////////////////////////////
 
 // Lookups
 
