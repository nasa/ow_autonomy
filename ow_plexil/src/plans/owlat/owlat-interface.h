--- conflicted
+++ resolved
@@ -96,12 +96,7 @@
                                 In Real MaxDepth,
                                 In Real MaxForce);
 
-<<<<<<< HEAD
 LibraryAction OwlatFaultClear (In Integer fault);
-=======
-////// Telemetry
->>>>>>> bed8b354
-
 
 // Lookups
 
