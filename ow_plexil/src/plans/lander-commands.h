// The Notices and Disclaimers for Ocean Worlds Autonomy Testbed for Exploration
// Research and Simulation can be found in README.md in the root directory of
// this repository.

#ifndef Ow_commands_H
#define Ow_commands_H

// All available PLEXIL commands to the lander.  This is essentially the
// lander's command interface.

// Note that in PLEXIL, commands are asynchronous by design.
// Typically, OceanWATERS plans should not call the following commands
// directly, but instead use the Library interface (defined in
// plan-interface.h) that wraps these commands in a way that they
// called synchronously.

Command camera_set_exposure (Real seconds);
Command camera_capture ();

Command pan (Real degrees);
Command tilt (Real degrees);
Command pan_tilt (Real pan_degrees, Real tilt_degrees);
Command pan_tilt_cartesian (Integer frame, Real x, Real y, Real z);

Command arm_find_surface (Integer frame,
                          Boolean relative,
                          Real pos_x, Real pos_y, Real pos_z,
                          Real norm_x, Real norm_y, Real norm_z,
                          Real distance,
                          Real overdrive,
                          Real force_threshold,
                          Real torque_threshold);

Command arm_move_cartesian (Integer frame,
			    Boolean relative,
			    Real x, Real y, Real z,
			    // Orientation in Euler angle
			    Real orient_x, Real orient_y, Real orient_z);

// Quaternion version of previous
Command arm_move_cartesian_q (Integer frame,
			      Boolean relative,
			      Real x, Real y, Real z,
			      Real orient_x, Real orient_y, Real orient_z,
			      Real orient_w);

Command arm_move_cartesian_guarded (Integer frame,
                                    Boolean relative,
                                    Real x, Real y, Real z,
                                    // Orientation in Euler angle
                                    Real orient_x, Real orient_y, Real orient_z,
                                    Real force_threshold,
                                    Real torque_threshold);

// Quaternion version of previous
Command arm_move_cartesian_guarded_q (Integer frame,
                                      Boolean relative,
                                      Real x, Real y, Real z,
                                      Real orient_x, Real orient_y, Real orient_z,
                                      Real orient_w,
                                      Real force_threshold,
                                      Real torque_threshold);

Command arm_move_joint (Boolean relative,
                        Integer joint,
                        Real angle);

Command arm_move_joints (Boolean relative,
                         Real angles[6]);

<<<<<<< HEAD
Command arm_move_joints_guarded (Boolean relative,
                                 Real angles[6],
                                 Real force_threshold,
                                 Real torque_threshold);

Command dig_circular (Real x,
=======
Command scoop_circular (Integer frame,
                        Boolean relative,
                        Real x,
                        Real y,
                        Real z,
                        Real depth,
                        Boolean parallel); // true means parallel to lander arm

Command scoop_linear (Integer frame,
                      Boolean relative,
                      Real x,
>>>>>>> 1812de98
                      Real y,
                      Real z,
                      Real depth,
                      Real length);

Command deliver ();

Command discard_sample (Integer frame,
                        Boolean relative,
                        Real x,
                        Real y,
                        Real z,
                        Real height);

Command grind (Real x,
               Real y,
               Real depth,
               Real length,
               Boolean parallel,
               Real ground_pos);

Command guarded_move (Real x,
                      Real y,
                      Real z,
                      Real dir_x,
                      Real dir_y,
                      Real dir_z,
                      Real search_distance);

// Move from stowed position to a "ready" position
Command unstow();

// Move from "ready" position to stowed position; requires unstow() first
Command stow();

// Processes number of images already taken with the stereo camera to
// find the 3d point to sample.  filter_type can either be "Dark" or
// "Brown".  (Dark chooses dark spots, brown chooses brown spots).
Real [3] Command identify_sample_location(Integer num_images, String filter_type);

// Set spotlight intensity
Command light_set_intensity (String side,     // "left" or "right"
			     Real intensity); // 0.0 to 1.0.  0 is off.

#endif<|MERGE_RESOLUTION|>--- conflicted
+++ resolved
@@ -68,14 +68,11 @@
 Command arm_move_joints (Boolean relative,
                          Real angles[6]);
 
-<<<<<<< HEAD
 Command arm_move_joints_guarded (Boolean relative,
                                  Real angles[6],
                                  Real force_threshold,
                                  Real torque_threshold);
 
-Command dig_circular (Real x,
-=======
 Command scoop_circular (Integer frame,
                         Boolean relative,
                         Real x,
@@ -87,7 +84,6 @@
 Command scoop_linear (Integer frame,
                       Boolean relative,
                       Real x,
->>>>>>> 1812de98
                       Real y,
                       Real z,
                       Real depth,
