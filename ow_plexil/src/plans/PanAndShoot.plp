--- conflicted
+++ resolved
@@ -2,8 +2,7 @@
 // Research and Simulation can be found in README.md in the root directory of
 // this repository.
 
-// Auxiliary plan for TakePanorama.  Pans to specified angle and takes
-// a picture.
+// Auxiliary plan for TakePanorama.  Pan to specified angle and capture image.
 
 #include "plexil_defs.h"
 #include "plan-interface.h"
@@ -12,11 +11,6 @@
 {
   In Real PanAngle;
 
-<<<<<<< HEAD
   LibraryCall Pan (PanDegrees = PanAngle);
-  LibraryCall CameraCapture (ExposureSecs = 0);
-=======
-  LibraryCall PanTilt (PanDegrees = PanAngle, TiltDegrees = TiltAngle);
   LibraryCall CameraCapture ();
->>>>>>> 63016ec8
 }