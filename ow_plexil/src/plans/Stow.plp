--- conflicted
+++ resolved
@@ -9,10 +9,6 @@
 
 Stow:
 {
-<<<<<<< HEAD
-
-  SynchronousCommand stow();
-=======
   Boolean FaultDetected = false;
 
   PostCondition !Lookup(ArmFault);
@@ -35,5 +31,5 @@
     SynchronousCommand stow();
   }
 
->>>>>>> 4fa96f89
+
 }