// The Notices and Disclaimers for Ocean Worlds Autonomy Testbed for Exploration
// Research and Simulation can be found in README.md in the root directory of
// this repository.

#ifndef Ow_Common_Interface_H
#define Ow_Common_Interface_H

// PLEXIL interface shared by OceanWATERS and OWLAT: commands,
// lookups, library plans, PLEXIL utilities

#include "common-commands.h"

#define BASE_FRAME 0
#define TOOL_FRAME 1

// Action goal statuses.
// NOTE: the last five are not supported in OceanWATERS, partly
// because it uses ROS's SimpleActionServer.
#define ACTION_INACTIVE -1
#define ACTION_PENDING 0
#define ACTION_ACTIVE 1
#define ACTION_PREEMPTED 2
#define ACTION_SUCCEEDED 3
#define ACTION_ABORTED 4
#define ACTION_REJECTED 5
#define ACTION_PREEMPTING 6
#define ACTION_RECALLING 7
#define ACTION_RECALLED 8
#define ACTION_LOST 9

// Utility commands; issue ROS_INFO, ROS_WARN, and ROS_ERROR, respectively.
Command log_info (...);
Command log_warning (...);
Command log_error (...);
Command log_debug (...);

LibraryAction ArmStow ();
LibraryAction ArmUnstow ();
LibraryAction ArmStop ();

LibraryAction ArmMoveJoint(In Boolean Relative,
                           In Integer Joint,
                           In Real Angle);


LibraryAction ArmMoveCartesian (In Integer Frame,
                                In Boolean Relative,
                                In Real Position[3],
                                In Real Orientation[3]);

LibraryAction ArmMoveCartesian_Q (In Integer Frame,
                                  In Boolean Relative,
                                  In Real Position[3],
                                  In Real Orientation[4]);

LibraryAction ArmMoveCartesianGuarded (In Integer Frame,
                                       In Boolean Relative,
                                       In Real Position[3],
                                       In Real Orientation[3],
                                       In Boolean Retracting,
                                       In Real ForceThreshold,
                                       In Real TorqueThreshold);

LibraryAction ArmMoveCartesianGuarded_Q (In Integer Frame,
                                         In Boolean Relative,
                                         In Real Position[3],
                                         In Real Orientation[4],
                                         In Boolean Retracting,
                                         In Real ForceThreshold,
                                         In Real TorqueThreshold);

LibraryAction ArmFindSurface (In Integer Frame,
                              In Boolean Relative,
                              In Real Position[3],
                              In Real Normal[3],
                              In Real Distance,
                              In Real Overdrive,
                              In Real ForceThreshold,
                              In Real TorqueThreshold);

LibraryAction CameraCapture ();

LibraryAction PanTiltMoveJoints (In Real PanDegrees, In Real TiltDegrees);

LibraryAction TaskDeliverSample ();

LibraryAction TaskDiscardSample (In Integer Frame,
                                 In Boolean Relative,
                                 In Real Point[3],
                                 In Real Height);

// Convenience
LibraryAction SafeStow();


///////////////////////// Lander queries and telemetry /////////////////////////

// Antenna state
Real Lookup PanRadians;
Real Lookup PanDegrees;
Real Lookup TiltRadians;
Real Lookup TiltDegrees;

// Arm Joint state
Real Lookup ArmJointAcceleration (Integer joint);
Real Lookup ArmJointVelocity     (Integer joint);
Real Lookup ArmJointPosition     (Integer joint);
Real Lookup ArmJointTorque       (Integer joint);

// Battery state
Real Lookup BatteryStateOfCharge;
Real Lookup BatteryRemainingUsefulLife;
Real Lookup BatteryTemperature;

<<<<<<< HEAD
// Faults
Boolean Lookup ArmGoalError;
Boolean Lookup CameraGoalError;
Boolean Lookup PanTiltGoalError;
Boolean Lookup TaskGoalError;

// Misc

=======
// Misc queries
>>>>>>> d48cd865
Real[6] Lookup ArmEndEffectorForceTorque;
Real[7] Lookup ArmPose;
Boolean Lookup UsingOceanWATERS;
Boolean Lookup UsingOWLAT;

// Faults

// General faults: queries if there are *any* faults in these subsystems.
Boolean Lookup SystemFault;
Boolean Lookup AntennaFault;
Boolean Lookup ArmFault;
Boolean Lookup PowerFault;
Boolean Lookup CameraFault;

// Specific faults for system
Boolean Lookup ArmGoalError;
Boolean Lookup ArmExecutionError;
Boolean Lookup TaskGoalError;
Boolean Lookup CameraGoalError;
Boolean Lookup CameraExecutionError;
Boolean Lookup PanTiltGoalError;
Boolean Lookup PanTiltExecutionError;
Boolean Lookup MiscSystemError;

// Specific faults for antenna
Boolean Lookup AntennaPanError;
Boolean Lookup AntennaTiltError;

// Specific faults for camera
Boolean Lookup NoImageError;

// Specific faults for power
Boolean Lookup LowStateOfChargeError;
Boolean Lookup InstantaneousCapacityLossError;
Boolean Lookup ThermalError;

// Specific faults for arm
Boolean Lookup ArmHardwareError;
Boolean Lookup TrajectoryError;
Boolean Lookup CollisionError;
Boolean Lookup EmergencyStopError;
Boolean Lookup PositionLimitError;
Boolean Lookup JointTorqueLimitError;
Boolean Lookup VelocityLimitError;
Boolean Lookup NoForceDataError;
Boolean Lookup ForceTorqueLimitError;

// Query whether a given operation is running.  Uses the operation names as
// defined in OwInterface.cpp.  Generally not needed, but supports more
// fine-grained control of concurrency.
Boolean Lookup Running (String operation_name);

// Query the goal status of the ROS action corresponding to a given
// library action.
Integer Lookup ActionGoalStatus (String action_name);

// Function
Boolean Lookup AnglesEquivalent (Real deg1, Real deg2, Real tolerance);


//////// PLEXIL Utilities

// Predefined, PLEXIL variable for current time.
Real Lookup time;

// PLEXIL string operations: see
// $PLEXIL_HOME/examples/checkpoint/StringAdapter.cc for details, and
// many more lookups that could be added here if needed.

String  Lookup ToString (...);
Boolean Lookup StringToBoolean (String);
Integer Lookup StringToInteger (String);
Integer Lookup StringToReal (String);
String  Lookup substr (...);
Integer Lookup find_first_of (...);
Integer Lookup find_last_of (...);

// PLEXIL checkpointing interface.
// For details see:
// https://plexil-group.github.io/plexil_docs/PLEXILExecution/PlanPersistenceandCheckpoints.html

// Overrides any existing checkpoint, returns the previous state of
// the checkpoint (Unknown if checkpoint did not exist)
// Actual interface:
// Boolean Command set_checkpoint (String name, Boolean value=true, String info="");
// which is declared as:
Boolean Command set_checkpoint (...);

// Flushes all changes (including set_boot_ok) to disk.
Boolean Command flush_checkpoints ();

// Marks the given boot number is_ok.  This command has optional arguments:
//   Command set_boot_ok (Boolean state=True, Integer boot=0);
// But due to a bug in its implementation, it requires at least one of
// these (either one).  The effective way to declare this command is as follows.
Command set_boot_ok (...);

// Returns the total number of boots ever logged.
Integer Lookup NumberOfTotalBoots ();

// Returns number of boot entries available to the plan.
Integer Lookup NumberOfAccessibleBoots ();

// Returns number of boot entries which are not marked as is_ok.
Integer Lookup NumberOfUnhandledBoots ();

// Returns true if IsOK(1)==false, false otherwise. A true value
// indicates that the executive shut down without setting is_ok.
Boolean Lookup DidCrash ();

// If a lookup attempts to query a boot that doesn't exist, Unknown is
// returned.

// Returns the is_ok flag in the selected boot, which starts off as
// false when the boot begins and may be affected by the OKOnExit
// configuration. Actual:
//Boolean Lookup IsBootOK (Integer boot=0);
Boolean Lookup IsBootOK (...);

// Returns the time that CheckpointAdapter.start() is called by the
// interface adapter, Unknown if time not available. Actual:
//Integer Lookup TimeOfBoot (Integer boot=0);
Integer Lookup TimeOfBoot (...);

// Returns the time of the last save to disk. Actual:
//Integer Lookup TimeOfLastSave (Integer boot=0);
Integer Lookup TimeOfLastSave (...);

// If a lookup attempts to query a checkpoint that doesn't exist,
// Unknown is returned.

// If checkpoint not set, Unknown.  Actual:
//Boolean Lookup CheckpointState (String name, Integer boot=0);
Boolean Lookup CheckpointState (...);

// Returns last modified time.  Actual:
//Real Lookup CheckpointTime (String name, Integer boot=0);
Real Lookup CheckpointTime (...);

// User defined string. Actual:
//String Lookup CheckpointInfo (String name, Integer boot=0);
String Lookup CheckpointInfo (...);

// Return the most recent boot number where the checkpoint has been
// set, Unknown if none.
Integer Lookup CheckpointWhen (String name);

#endif<|MERGE_RESOLUTION|>--- conflicted
+++ resolved
@@ -112,18 +112,7 @@
 Real Lookup BatteryRemainingUsefulLife;
 Real Lookup BatteryTemperature;
 
-<<<<<<< HEAD
-// Faults
-Boolean Lookup ArmGoalError;
-Boolean Lookup CameraGoalError;
-Boolean Lookup PanTiltGoalError;
-Boolean Lookup TaskGoalError;
-
-// Misc
-
-=======
 // Misc queries
->>>>>>> d48cd865
 Real[6] Lookup ArmEndEffectorForceTorque;
 Real[7] Lookup ArmPose;
 Boolean Lookup UsingOceanWATERS;
