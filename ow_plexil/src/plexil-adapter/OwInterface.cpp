// The Notices and Disclaimers for Ocean Worlds Autonomy Testbed for Exploration
// Research and Simulation can be found in README.md in the root directory of
// this repository.

// ow_plexil
#include "OwInterface.h"
#include "subscriber.h"

// ROS
#include <std_msgs/Float64.h>
#include <std_msgs/Int16.h>
#include <std_msgs/Empty.h>
#include <geometry_msgs/Point.h>
#include <geometry_msgs/Pose.h>
#include <geometry_msgs/Vector3.h>
#include <tf2_geometry_msgs/tf2_geometry_msgs.h>

// C++
#include <set>
#include <vector>
#include <map>
#include <thread>
#include <algorithm> // for std::copy
#include <inttypes.h> // for int64 support

using std::set;
using std::map;
using std::vector;
using std::thread;
using std::ref;
using std::string;
using std::shared_ptr;
using std::make_unique;

using namespace ow_lander;
using namespace owl_msgs;

//////////////////// Utilities ////////////////////////

const double PanTiltToleranceDegrees = 2.865; // 0.05 radians, matching simulator
const double VelocityTolerance       = 0.01;  // made up, unitless


//////////////////// Lander Operation Support ////////////////////////

// Index into /joint_states message and JointTelemetries vector.
const size_t ArmJointStartIndex = 2;

const double PointCloudTimeout = 50.0; // 5 second timeout assuming a rate of 10hz
const double SampleTimeout = 50.0; // 5 second timeout assuming a rate of 10hz

// Lander operation names.  In general these match those used in PLEXIL and
// ow_lander.

<<<<<<< HEAD

const string Op_ArmMoveJoint            = "ArmMoveJoint";
const string Op_ArmMoveJoints           = "ArmMoveJoints";
const string Op_ArmStow                 = "ArmStow";
const string Op_ArmUnstow               = "ArmUnstow";
const string Op_ArmFindSurface          = "ArmFindSurface";
const string Op_ArmMoveCartesian        = "ArmMoveCartesian";
const string Op_ArmMoveCartesianGuarded = "ArmMoveCartesianGuarded";
const string Op_ArmMoveJointsGuarded    = "ArmMoveJointsGuarded";
const string Op_CameraCapture           = "CameraCapture";
const string Op_CameraSetExposure       = "CameraSetExposure";
const string Op_DigCircular             = "DigCircular";
const string Op_DigLinear               = "DigLinear";
const string Op_Deliver                 = "Deliver";
const string Op_Discard                 = "Discard";
const string Op_Grind                   = "Grind";
const string Op_GuardedMove             = "GuardedMove";
const string Op_IdentifySampleLocation  = "IdentifySampleLocation";
const string Op_LightSetIntensity       = "LightSetIntensity";
const string Op_Pan                     = "PanAction";
const string Op_PanTilt                 = "AntennaPanTiltAction";
const string Op_PanTiltCartesian        = "PanTiltMoveCartesianAction";
const string Op_TaskDeliverSample       = "TaskDeliverSample";
const string Op_Tilt                    = "TiltAction";
=======
const string Op_GuardedMove            = "GuardedMove";
const string Op_ArmMoveJoint           = "ArmMoveJoint";
const string Op_ArmMoveJoints          = "ArmMoveJoints";
const string Op_TaskScoopCircular            = "TaskScoopCircular";
const string Op_TaskScoopLinear              = "TaskScoopLinear";
const string Op_Deliver                = "Deliver";
const string Op_TaskDiscardSample                = "TaskDiscardSample";
const string Op_Grind                  = "Grind";
const string Op_ArmStow                = "ArmStow";
const string Op_ArmUnstow              = "ArmUnstow";
const string Op_CameraCapture          = "CameraCapture";
const string Op_CameraSetExposure      = "CameraSetExposure";
const string Op_PanTiltAntenna         = "AntennaPanTiltAction";
const string Op_IdentifySampleLocation = "IdentifySampleLocation";
const string Op_LightSetIntensity      = "LightSetIntensity";
>>>>>>> 1812de98

static vector<string> LanderOpNames = {
  Op_GuardedMove,
  Op_ArmFindSurface,
  Op_ArmMoveCartesian,
  Op_ArmMoveCartesianGuarded,
  Op_ArmMoveJoint,
  Op_ArmMoveJoints,
<<<<<<< HEAD
  Op_ArmMoveJointsGuarded,
  Op_DigCircular,
  Op_DigLinear,
  Op_TaskDeliverSample,
  Op_Discard,
  Op_Pan,
  Op_Tilt,
  Op_PanTilt,
  Op_PanTiltCartesian,
=======
  Op_TaskScoopCircular,
  Op_TaskScoopLinear,
  Op_Deliver,
  Op_TaskDiscardSample,
  Op_PanTiltAntenna,
>>>>>>> 1812de98
  Op_Grind,
  Op_ArmStow,
  Op_ArmUnstow,
  Op_CameraCapture,
  Op_CameraSetExposure,
  Op_IdentifySampleLocation,
  Op_LightSetIntensity
};


///////////////////////// Action Goal Status Support /////////////////////////

// Duplication of actionlib_msgs/GoalStatus.h with the addition of a
// NOGOAL status for when the action is not running.
//
enum ActionGoalStatus {
  NOGOAL = -1,
  PENDING = 0,
  ACTIVE = 1,
  PREEMPTED = 2,
  SUCCEEDED = 3,
  ABORTED = 4,
  REJECTED = 5,
  PREEMPTING = 6,
  RECALLING = 7,
  RECALLED = 8,
  LOST = 9
};

static map<string, int> ActionGoalStatusMap {
  // ROS action name -> Action goal status
  { Op_ArmFindSurface, NOGOAL },
  { Op_ArmMoveCartesian, NOGOAL },
  { Op_ArmMoveCartesianGuarded, NOGOAL },
  { Op_ArmStow, NOGOAL },
  { Op_ArmUnstow, NOGOAL },
  { Op_Grind, NOGOAL },
  { Op_GuardedMove, NOGOAL },
  { Op_ArmMoveJoint, NOGOAL },
  { Op_ArmMoveJoints, NOGOAL },
<<<<<<< HEAD
  { Op_ArmMoveJointsGuarded, NOGOAL },
  { Op_DigCircular, NOGOAL },
  { Op_DigLinear, NOGOAL },
  { Op_TaskDeliverSample, NOGOAL },
  { Op_Discard, NOGOAL },
=======
  { Op_TaskScoopCircular, NOGOAL },
  { Op_TaskScoopLinear, NOGOAL },
  { Op_Deliver, NOGOAL },
  { Op_TaskDiscardSample, NOGOAL },
>>>>>>> 1812de98
  { Op_CameraCapture, NOGOAL },
  { Op_CameraSetExposure, NOGOAL },
  { Op_Pan, NOGOAL },
  { Op_Tilt, NOGOAL },
  { Op_PanTilt, NOGOAL },
  { Op_PanTiltCartesian, NOGOAL },
  { Op_IdentifySampleLocation, NOGOAL },
  { Op_LightSetIntensity, NOGOAL }
};

static void update_action_goal_state (string action, int state)
{
  if (ActionGoalStatusMap.find(action) != ActionGoalStatusMap.end()) {
    ActionGoalStatusMap[action] = state;
  }
  else {
    ROS_ERROR("Unknown action: %s", action.c_str());
  }
}

/////////////////////////// Joint/Torque Support ///////////////////////////////

static set<string> JointsAtHardTorqueLimit { };
static set<string> JointsAtSoftTorqueLimit { };

static vector<JointProperties> JointProps {
  // NOTE: Torque limits are made up, as no reference specs are yet
  // known, and only magnitude is provided for now.

  { "AntennaPan", 30, 30 },
  { "AntennaTilt", 30, 30 },
  { "DistalPitch", 60, 80 },
  { "Grinder", 30, 30 },
  { "HandYaw", 60, 80 },
  { "ProximalPitch", 60, 80 },
  { "ScoopYaw", 60, 80 },
  { "ShoulderPitch", 60, 80 },
  { "ShoulderYaw", 60, 80 }
};

static vector<JointTelemetry> JointTelemetries (NumJoints, { 0, 0, 0, 0 });

static void handle_overtorque (int joint, double effort)
{
  // For now, torque is just effort (Newton-meter), and overtorque is specific
  // to the joint.

  string joint_name = JointProps[joint].plexilName;

  if (fabs(effort) >= JointProps[joint].hardTorqueLimit) {
    JointsAtHardTorqueLimit.insert (joint_name);
  }
  else if (fabs(effort) >= JointProps[joint].softTorqueLimit) {
    JointsAtSoftTorqueLimit.insert(joint_name);
  }
  else {
    JointsAtHardTorqueLimit.erase (joint_name);
    JointsAtSoftTorqueLimit.erase (joint_name);
  }
}

static void handle_joint_fault (int joint_index,
                                const sensor_msgs::JointState::ConstPtr& msg)
{
  // NOTE: For now, the only fault is overtorque.
  handle_overtorque (joint_index, msg->effort[joint_index]);
}

template <typename T1, typename T2>
void OwInterface::updateFaultStatus (T1 msg_val, T2& fmap,
                                     const string& component,
                                     const string& state_name)
{
  for (auto const& entry : fmap) {
    string key = entry.first;
    T1 value = entry.second.first;
    bool fault_active = entry.second.second;
    bool faulty = (msg_val & value) == value;
    if (!fault_active && faulty) {
      ROS_WARN ("Fault in %s: %s", component.c_str(), key.c_str());
      fmap[key].second = true;
      publish (state_name, true);
    }
    else if (fault_active && !faulty) {
      ROS_WARN ("Resolved fault in %s: %s", component.c_str(), key.c_str());
      fmap[key].second = false;
      publish (state_name, false);
    }
  }
}

///////////////////////// Subscriber Callbacks ///////////////////////////////

void OwInterface::systemFaultMessageCallback
(const  owl_msgs::SystemFaultsStatus::ConstPtr& msg)
{
  updateFaultStatus (msg->value, m_systemErrors, "SYSTEM", "SystemFault");
}

void OwInterface::armFaultCallback
(const ow_faults_detection::ArmFaults::ConstPtr& msg)
{
  updateFaultStatus (msg->value, m_armErrors, "ARM", "ArmFault");
}

void OwInterface::powerFaultCallback
(const ow_faults_detection::PowerFaults::ConstPtr& msg)
{
  updateFaultStatus (msg->value, m_powerErrors, "POWER", "PowerFault");
}

void OwInterface::antennaFaultCallback
(const ow_faults_detection::PTFaults::ConstPtr& msg)
{
  updateFaultStatus (msg->value, m_panTiltErrors, "ANTENNA", "AntennaFault");
}

static double normalize_degrees (double angle)
{
  static double pi = R2D * M_PI;
  static double tau = pi * 2.0;
  double x = fmod(angle + pi, tau);
  if (x < 0) x += tau;
  return x - pi;
}

void OwInterface::armJointAccelerationsCb
(const owl_msgs::ArmJointAccelerations::ConstPtr& msg)
{
  // Joint acceleration is computed only for arm joints and not the
  // two antenna joints, so appropiate sanity check.
  size_t arm_joints = NumJoints - ArmJointStartIndex;
  size_t msg_size = msg->value.size();
  if (msg_size != arm_joints) {
    ROS_ERROR_ONCE ("OwInterface::armJointAccelerationsCb: "
                    "Number of actual joints, %zu, "
                    "doesn't match number of known arm joints, %zu. "
                    "This should never happen.",
                    msg_size, ArmJointStartIndex);
    return;
  }

  for (int i = 0; i < msg_size; i++) {
    double acceleration = msg->value[i];
    JointTelemetries[i + ArmJointStartIndex].acceleration = acceleration;
    publish ("JointAcceleration", acceleration, i + ArmJointStartIndex);
  }
}

void OwInterface::jointStatesCallback
(const sensor_msgs::JointState::ConstPtr& msg)
{
  // Publish all joint information for visibility to PLEXIL and handle any
  // joint-related faults.

  size_t msg_size = msg->name.size();

  // Sanity check
  if (msg_size != NumJoints) {
    ROS_ERROR_ONCE ("OwInterface::jointStatesCallback: "
                    "Number of actual joints, %zu, "
                    "doesn't match number of known joints, %zu. "
                    "This should never happen.",
                    msg_size, NumJoints);
    return;
  }

  for (int i = 0; i < msg_size; i++) {
    double position = msg->position[i];
    double velocity = msg->velocity[i];
    double effort = msg->effort[i];
    if (i == ANTENNA_PAN) {
      m_currentPanRadians = position;
      publish ("PanRadians", m_currentPanRadians);
      publish ("PanDegrees", m_currentPanRadians * R2D);
    }
    else if (i == ANTENNA_TILT) {
      m_currentTiltRadians = position;
      publish ("TiltRadians", m_currentTiltRadians);
      publish ("TiltDegrees", m_currentTiltRadians * R2D);
    }
    JointTelemetries[i] = JointTelemetry {position, velocity, effort};
    publish ("JointPosition", position, i);
    publish ("JointVelocity", velocity, i);
    publish ("JointEffort", effort, i);
    handle_joint_fault (i, msg);
  }
}


///////////////////////// Antenna/Camera Support ///////////////////////////////

bool OwInterface::anglesEquivalent (double deg1, double deg2, double tolerance)
{
  return fabs(normalize_degrees(deg1 - deg2)) <= tolerance;
}

///////////////////////// Power support /////////////////////////////////////

static double StateOfCharge       = NAN;
static double RemainingUsefulLife = NAN;
static double BatteryTemperature  = NAN;

static void soc_callback (const std_msgs::Float64::ConstPtr& msg)
{
  StateOfCharge = msg->data;
  publish ("StateOfCharge", StateOfCharge);
}

static void rul_callback (const std_msgs::Int16::ConstPtr& msg)
{
  // NOTE: This is not being called as of 4/12/21.  Jira OW-656 addresses.
  RemainingUsefulLife = msg->data;
  publish ("RemainingUsefulLife", RemainingUsefulLife);
}

static void temperature_callback (const std_msgs::Float64::ConstPtr& msg)
{
  BatteryTemperature = msg->data;
  publish ("BatteryTemperature", BatteryTemperature);
}

//////////////////// Action Status support ////////////////////////////////

/// Queue size for subscribers is a guess at adequacy.
const int QSize = 3;

void OwInterface::actionGoalStatusCallback
(const actionlib_msgs::GoalStatusArray::ConstPtr& msg, const string action_name)

// Update ActionGoalStatusMap of action action_name with the status
// from first goal in GoalStatusArray msg. This is based on the
// assumption that no action will have more than one goal in our
// system.
{
  if (msg->status_list.size() == 0) {
    int status = NOGOAL;
    update_action_goal_state (action_name, status);
  }
  else {
    int status = msg->status_list[0].status;
    update_action_goal_state (action_name, status);
  }
}

//////////////////// GuardedMove Action support ////////////////////////////////

// TODO: encapsulate GroundFound and GroundPosition in the PLEXIL command.  They
// are not accurate outside the context of a single GuardedMove command.

// TODO: encapsulate GroundFound and GroundPosition within the GuardedMove
// operation: it is not meaningful otherwise, and can be possibly misused given
// the current plan interface.

static bool GroundFound = false;
static double GroundPosition = 0; // should not be queried unless GroundFound

bool OwInterface::groundFound () const
{
  return GroundFound;
}

double OwInterface::groundPosition () const
{
  return GroundPosition;
}

template <typename T>
bool OwInterface::faultActive (const T& fmap) const
{
  for (auto const& entry : fmap) {
    if (entry.second.second) return true;
  }
  return false;
}

bool OwInterface::systemFault () const
{
  return faultActive (m_systemErrors);
}

bool OwInterface::antennaFault () const
{
  return faultActive (m_panTiltErrors);
}

bool OwInterface::armFault () const
{
  return faultActive (m_armErrors);
}

bool OwInterface::powerFault () const
{
  return faultActive (m_powerErrors);
}

template<typename T>
static t_action_done_cb<T> guarded_move_done_cb (const string& opname)
{
  return [&] (const actionlib::SimpleClientGoalState& state,
              const T& result) {
    ROS_INFO ("%s finished in state %s", opname.c_str(),
              state.toString().c_str());
    GroundFound = result->success;
    GroundPosition = result->final.z;
    publish ("GroundFound", GroundFound);
    publish ("GroundPosition", GroundPosition);
  };
}

// Since template is outside the scope of the class we cannot use a member
// variable and instead have to use a static one like in the
// guarded_move_done_cb above.
static vector<double> SamplePoint;
static bool GotSampleLocation = false;
template<typename T>
static void identify_sample_location_done_cb
(const actionlib::SimpleClientGoalState& state,
 const T& result)
{
  if(result->success == true){
    SamplePoint.push_back(result->sample_location.x);
    SamplePoint.push_back(result->sample_location.y);
    SamplePoint.push_back(result->sample_location.z);
    ROS_INFO ("Possible sample location identified at (%f, %f, %f)",
           SamplePoint[0], SamplePoint[1], SamplePoint[2]);
  }
  else{
    ROS_ERROR("Could not get sample point from IdentifySampleLocation");
  }
  GotSampleLocation = true;
}


/////////////////////////// OwInterface members ////////////////////////////////

OwInterface* OwInterface::instance ()
{
  // Very simple singleton
  static OwInterface instance;
  return &instance;
}

OwInterface::OwInterface ()
  : m_currentPanRadians (0),
    m_currentTiltRadians (0)
{ }

void OwInterface::initialize()
{
  static bool initialized = false;

  if (not initialized) {

    for (const string& name : LanderOpNames) {
      registerLanderOperation (name);
    }

    m_genericNodeHandle = make_unique<ros::NodeHandle>();

    // Initialize action clients

    m_armFindSurfaceClient =
      make_unique<ArmFindSurfaceActionClient>(Op_ArmFindSurface, true);
    m_armMoveCartesianClient =
      make_unique<ArmMoveCartesianActionClient>(Op_ArmMoveCartesian, true);
    m_armMoveCartesianGuardedClient =
      make_unique<ArmMoveCartesianGuardedActionClient>(Op_ArmMoveCartesianGuarded,
                                                       true);
    m_guardedMoveClient =
      make_unique<GuardedMoveActionClient>(Op_GuardedMove, true);
    m_armMoveJointClient =
      make_unique<ArmMoveJointActionClient>(Op_ArmMoveJoint, true);
    m_armMoveJointsClient =
      make_unique<ArmMoveJointsActionClient>(Op_ArmMoveJoints, true);
    m_armMoveJointsGuardedClient =
      make_unique<ArmMoveJointsGuardedActionClient>(Op_ArmMoveJointsGuarded, true);
    m_armUnstowClient =
      make_unique<ArmUnstowActionClient>(Op_ArmUnstow, true);
    m_armStowClient =
      make_unique<ArmStowActionClient>(Op_ArmStow, true);
    m_grindClient =
      make_unique<GrindActionClient>(Op_Grind, true);
<<<<<<< HEAD
    m_digCircularClient =
      make_unique<DigCircularActionClient>(Op_DigCircular, true);
    m_digLinearClient =
      make_unique<DigLinearActionClient>(Op_DigLinear, true);
    m_taskDeliverSampleClient =
      make_unique<TaskDeliverSampleActionClient>(Op_TaskDeliverSample, true);
=======
    m_scoopCircularClient =
      make_unique<TaskScoopCircularActionClient>(Op_TaskScoopCircular, true);
    m_scoopLinearClient =
      make_unique<TaskScoopLinearActionClient>(Op_TaskScoopLinear, true);
    m_deliverClient =
      make_unique<DeliverActionClient>(Op_Deliver, true);
>>>>>>> 1812de98
    m_discardClient =
      make_unique<TaskDiscardSampleActionClient>(Op_TaskDiscardSample, true);
    m_cameraCaptureClient =
      make_unique<CameraCaptureActionClient>(Op_CameraCapture, true);
    m_cameraSetExposureClient =
      make_unique<CameraSetExposureActionClient>(Op_CameraSetExposure, true);
    m_lightSetIntensityClient =
      make_unique<LightSetIntensityActionClient>(Op_LightSetIntensity, true);
    m_identifySampleLocationClient =
      make_unique<IdentifySampleLocationActionClient>
      (Op_IdentifySampleLocation, true);
    m_panClient = make_unique<PanActionClient>(Op_Pan, true);
    m_tiltClient = make_unique<TiltActionClient>(Op_Tilt, true);
    m_panTiltClient = make_unique<PanTiltActionClient>(Op_PanTilt, true);
    m_panTiltCartesianClient =
      make_unique<PanTiltMoveCartesianActionClient>(Op_PanTiltCartesian, true);

    // Initialize publishers.  For now, latching in lieu of waiting
    // for publishers.

    const bool latch = true;
    m_antennaTiltPublisher = make_unique<ros::Publisher>
      (m_genericNodeHandle->advertise<std_msgs::Float64>
       ("/ant_tilt_position_controller/command", QSize, latch));
    m_antennaPanPublisher = make_unique<ros::Publisher>
      (m_genericNodeHandle->advertise<std_msgs::Float64>
       ("/ant_pan_position_controller/command", QSize, latch));
    m_leftImageTriggerPublisher = make_unique<ros::Publisher>
      (m_genericNodeHandle->advertise<std_msgs::Empty>
       ("/StereoCamera/left/image_trigger", QSize, latch));

    // Initialize subscribers

    m_subscribers.push_back
      (make_unique<ros::Subscriber>
       (m_genericNodeHandle ->subscribe("/joint_states", QSize,
                                        &OwInterface::jointStatesCallback,
                                        this)));
    m_subscribers.push_back
      (make_unique<ros::Subscriber>
       (m_genericNodeHandle ->subscribe("/arm_joint_accelerations", QSize,
                                        &OwInterface::armJointAccelerationsCb,
                                        this)));
    m_subscribers.push_back
      (make_unique<ros::Subscriber>
       (m_genericNodeHandle ->
        subscribe("/power_system_node/state_of_charge", QSize, soc_callback)));

    m_subscribers.push_back
      (make_unique<ros::Subscriber>
       (m_genericNodeHandle ->
        subscribe("/power_system_node/battery_temperature", QSize,
                  temperature_callback)));

    m_subscribers.push_back
      (make_unique<ros::Subscriber>
       (m_genericNodeHandle ->
        subscribe("/power_system_node/remaining_useful_life", QSize,
                  rul_callback)));

    m_subscribers.push_back
      (make_unique<ros::Subscriber>
       (m_genericNodeHandle ->
        subscribe("/system_faults_status", QSize,
                  &OwInterface::systemFaultMessageCallback, this)));

    m_subscribers.push_back
      (make_unique<ros::Subscriber>
       (m_genericNodeHandle ->
        subscribe("/faults/arm_faults_status", QSize,
                  &OwInterface::armFaultCallback, this)));

    m_subscribers.push_back
      (make_unique<ros::Subscriber>
       (m_genericNodeHandle ->
        subscribe("/faults/power_faults_status", QSize,
                  &OwInterface::powerFaultCallback, this)));

    m_subscribers.push_back
      (make_unique<ros::Subscriber>
       (m_genericNodeHandle ->
        subscribe("/faults/pt_faults_status", QSize,
                  &OwInterface::antennaFaultCallback, this)));

<<<<<<< HEAD
    connectActionServer (m_armUnstowClient, Op_ArmUnstow, "/ArmUnstow/status");
    connectActionServer (m_armStowClient, Op_ArmStow, "/ArmStow/status");
    connectActionServer (m_armMoveJointClient, Op_ArmMoveJoint,
                         "/ArmMoveJoint/status");
    connectActionServer (m_armMoveJointsClient, Op_ArmMoveJoints,
                         "/ArmMoveJoints/status");
    connectActionServer (m_armMoveJointsGuardedClient, Op_ArmMoveJointsGuarded,
                         "/ArmMoveJointsGuarded/status");
    connectActionServer (m_digCircularClient, Op_DigCircular, "/DigCircular/status");
    connectActionServer (m_digLinearClient, Op_DigLinear, "/DigLinear/status");
    connectActionServer (m_taskDeliverSampleClient, Op_Deliver,
                         "/TaskDeliverSample/status");
    connectActionServer (m_discardClient, Op_Discard, "/Discard/status");
    connectActionServer (m_cameraCaptureClient, Op_CameraCapture,
                         "/CameraCapture/status");
    connectActionServer (m_cameraSetExposureClient, Op_CameraSetExposure,
                         "/CameraSetExposure/status");
    connectActionServer (m_lightSetIntensityClient, Op_LightSetIntensity,
                         "/LightSetIntensity/status");
    connectActionServer (m_guardedMoveClient, Op_GuardedMove,
                         "/GuardedMove/status");
    connectActionServer (m_armMoveCartesianClient, Op_ArmMoveCartesian,
                         "/ArmMoveCartesian/status");
    connectActionServer (m_armMoveCartesianGuardedClient, Op_ArmMoveCartesianGuarded,
                         "/ArmMoveCartesianGuarded/status");
    connectActionServer (m_armFindSurfaceClient, Op_ArmFindSurface,
                         "/ArmFindSurface/status");
    connectActionServer (m_panClient, Op_Pan);
    connectActionServer (m_tiltClient, Op_Tilt);
    connectActionServer (m_panTiltClient, Op_PanTilt);
    connectActionServer (m_panTiltCartesianClient, Op_PanTiltCartesian);
    connectActionServer (m_identifySampleLocationClient, Op_IdentifySampleLocation);
=======
    // Connect action clients to servers and add subscribers for
    // action status.

    if (! m_armUnstowClient->
        waitForServer(ros::Duration(ACTION_SERVER_TIMEOUT_SECS))) {
      ROS_ERROR ("ArmUnstow action server did not connect!");
    }
    else addSubscriber ("/ArmUnstow/status", Op_ArmUnstow);

    if (! m_armStowClient->
        waitForServer(ros::Duration(ACTION_SERVER_TIMEOUT_SECS))) {
      ROS_ERROR ("ArmStow action server did not connect!");
    }
    else addSubscriber ("/ArmStow/status", Op_ArmStow);

    if (! m_armMoveJointClient->
        waitForServer(ros::Duration(ACTION_SERVER_TIMEOUT_SECS)))  {
      ROS_ERROR ("ArmMoveJoint action server did not connect!");
    }
    else addSubscriber ("/ArmMoveJoint/status", Op_ArmMoveJoint);

    if (! m_armMoveJointsClient ->
        waitForServer(ros::Duration(ACTION_SERVER_TIMEOUT_SECS))) {
      ROS_ERROR ("ArmMoveJoints action server did not connect!");
    }
    else addSubscriber ("/ArmMoveJoints/status", Op_ArmMoveJoints);

    if (! m_scoopCircularClient->
        waitForServer(ros::Duration(ACTION_SERVER_TIMEOUT_SECS))) {
      ROS_ERROR ("TaskScoopCircular action server did not connect!");
    }
    else addSubscriber ("/TaskScoopCircular/status", Op_TaskScoopCircular);

    if (! m_scoopLinearClient->
        waitForServer(ros::Duration(ACTION_SERVER_TIMEOUT_SECS))) {
      ROS_ERROR ("TaskScoopLinear action server did not connect!");
    }
    else addSubscriber ("/TaskScoopLinear/status", Op_TaskScoopLinear);

    if (! m_deliverClient->
        waitForServer(ros::Duration(ACTION_SERVER_TIMEOUT_SECS))) {
      ROS_ERROR ("Deliver action server did not connect!");
    }
    else addSubscriber ("/Deliver/status", Op_Deliver);

    if (! m_discardClient->
        waitForServer(ros::Duration(ACTION_SERVER_TIMEOUT_SECS))) {
      ROS_ERROR ("TaskDiscardSample action server did not connect!");
    }
    else addSubscriber ("/TaskDiscardSample/status", Op_TaskDiscardSample);

    if (! m_cameraCaptureClient->
        waitForServer(ros::Duration(ACTION_SERVER_TIMEOUT_SECS))) {
      ROS_ERROR ("CameraCapture action server did not connect!");
    }
    else addSubscriber ("/CameraCapture/status", Op_CameraCapture);

    if (! m_cameraSetExposureClient->
        waitForServer(ros::Duration(ACTION_SERVER_TIMEOUT_SECS))) {
      ROS_ERROR ("CameraSetExposure action server did not connect!");
    }
    else addSubscriber ("/CameraSetExposure/status", Op_CameraSetExposure);

    if (! m_lightSetIntensityClient->
        waitForServer(ros::Duration(ACTION_SERVER_TIMEOUT_SECS))) {
      ROS_ERROR ("LightSetIntensity action server did not connect!");
    }
    else addSubscriber ("/LightSetIntensity/status", Op_LightSetIntensity);

    if (! m_guardedMoveClient->
        waitForServer(ros::Duration(ACTION_SERVER_TIMEOUT_SECS))) {
      ROS_ERROR ("GuardedMove action server did not connect!");
    }
    else addSubscriber ("/GuardedMove/status", Op_GuardedMove);

    if (! m_panTiltClient->
        waitForServer(ros::Duration(ACTION_SERVER_TIMEOUT_SECS))) {
      ROS_ERROR ("Antenna pan/tilt action server did not connect!");
    }
    if (! m_identifySampleLocationClient->waitForServer
        (ros::Duration(ACTION_SERVER_TIMEOUT_SECS))) {
      ROS_ERROR ("IdentifySampleLocation action server did not connect!");
    }
>>>>>>> 1812de98
  }
}

void OwInterface::addSubscriber (const string& topic, const string& operation)
{
  m_subscribers.push_back
    (make_unique<ros::Subscriber>
     (m_genericNodeHandle -> subscribe<actionlib_msgs::GoalStatusArray>
      (topic, QSize,
       boost::bind(&OwInterface::actionGoalStatusCallback,
                   this, _1, operation))));
}


void OwInterface::pan (double degrees, int id)
{
  if (! markOperationRunning (Op_Pan, id)) return;
  thread action_thread (&OwInterface::panAction, this, degrees, id);
  action_thread.detach();
}

void OwInterface::panAction (double degrees, int id)
{
  PanGoal goal;
  goal.pan = degrees * D2R;
  std::stringstream args;
  args << goal.pan;
  runAction<actionlib::SimpleActionClient<PanAction>,
            PanGoal,
            PanResultConstPtr,
            PanFeedbackConstPtr>
    (Op_Pan, m_panClient, goal, id,
     default_action_active_cb (Op_Pan, args.str()),
     default_action_feedback_cb<PanFeedbackConstPtr> (Op_Pan),
     default_action_done_cb<PanResultConstPtr> (Op_Pan));
}

void OwInterface::tilt (double degrees, int id)
{
  if (! markOperationRunning (Op_Tilt, id)) return;
  thread action_thread (&OwInterface::tiltAction, this, degrees, id);
  action_thread.detach();
}

void OwInterface::tiltAction (double degrees, int id)
{
  TiltGoal goal;
  goal.tilt = degrees * D2R;
  std::stringstream args;
  args << goal.tilt;
  runAction<actionlib::SimpleActionClient<TiltAction>,
            TiltGoal,
            TiltResultConstPtr,
            TiltFeedbackConstPtr>
    (Op_Tilt, m_tiltClient, goal, id,
     default_action_active_cb (Op_Tilt, args.str()),
     default_action_feedback_cb<TiltFeedbackConstPtr> (Op_Tilt),
     default_action_done_cb<TiltResultConstPtr> (Op_Tilt));
}

void OwInterface::panTilt (double pan_degrees, double tilt_degrees, int id)
{
  if (! markOperationRunning (Op_PanTilt, id)) return;
  thread action_thread (&OwInterface::panTiltAction, this,
                        pan_degrees, tilt_degrees, id);
  action_thread.detach();
}

void OwInterface::panTiltAction (double pan_degrees, double tilt_degrees, int id)
{
  AntennaPanTiltGoal goal;
  goal.pan = pan_degrees * D2R;
  goal.tilt = tilt_degrees * D2R;
  std::stringstream args;
  args << goal.pan << ", " << goal.tilt;
  runAction<actionlib::SimpleActionClient<AntennaPanTiltAction>,
            AntennaPanTiltGoal,
            AntennaPanTiltResultConstPtr,
            AntennaPanTiltFeedbackConstPtr>
    (Op_PanTilt, m_panTiltClient, goal, id,
     default_action_active_cb (Op_PanTilt, args.str()),
     default_action_feedback_cb<AntennaPanTiltFeedbackConstPtr> (Op_PanTilt),
     default_action_done_cb<AntennaPanTiltResultConstPtr> (Op_PanTilt));
}

void OwInterface::panTiltCartesian (int frame, double x, double y, double z, int id)
{
  if (! markOperationRunning (Op_PanTiltCartesian, id)) return;
  thread action_thread (&OwInterface::panTiltCartesianAction,
                        this, frame, x, y, z, id);
  action_thread.detach();
}

void OwInterface::panTiltCartesianAction (int frame,
                                          double x, double y, double z,
                                          int id)
{
  geometry_msgs::Point p;
  p.x = x; p.y = y; p.z = z;

  PanTiltMoveCartesianGoal goal;
  goal.frame = frame;
  goal.point = p;
  std::stringstream args;
  args << goal.frame << ", " << goal.point;
  runAction<actionlib::SimpleActionClient<PanTiltMoveCartesianAction>,
            PanTiltMoveCartesianGoal,
            PanTiltMoveCartesianResultConstPtr,
            PanTiltMoveCartesianFeedbackConstPtr>
    (Op_PanTiltCartesian, m_panTiltCartesianClient, goal, id,
     default_action_active_cb (Op_PanTiltCartesian, args.str()),
     default_action_feedback_cb<PanTiltMoveCartesianFeedbackConstPtr>
     (Op_PanTiltCartesian),
     default_action_done_cb<PanTiltMoveCartesianResultConstPtr>
     (Op_PanTiltCartesian));
}


void OwInterface::cameraCapture (int id)
{
  if (! markOperationRunning (Op_CameraCapture, id)) return;
  thread action_thread (&OwInterface::cameraCaptureAction, this, id);
  action_thread.detach();
}


void OwInterface::cameraCaptureAction (int id)
{
  CameraCaptureGoal goal;

  ROS_INFO ("Starting CameraCapture()");

  runAction<actionlib::SimpleActionClient<CameraCaptureAction>,
            CameraCaptureGoal,
            CameraCaptureResultConstPtr,
            CameraCaptureFeedbackConstPtr>
    (Op_CameraCapture, m_cameraCaptureClient, goal, id,
     default_action_active_cb (Op_CameraCapture),
     default_action_feedback_cb<CameraCaptureFeedbackConstPtr> (Op_CameraCapture),
     default_action_done_cb<CameraCaptureResultConstPtr> (Op_CameraCapture));
}


void OwInterface::cameraSetExposure (double exposure_secs, int id)
{
  if (! markOperationRunning (Op_CameraSetExposure, id)) return;
  thread action_thread (&OwInterface::cameraSetExposureAction, this, exposure_secs, id);
  action_thread.detach();
}


void OwInterface::cameraSetExposureAction (double exposure_secs, int id)
{
  CameraSetExposureGoal goal;
  goal.exposure = exposure_secs;

  ROS_INFO ("Starting CameraSetExposure(exposure_secs=%.2f)", exposure_secs);

  runAction<actionlib::SimpleActionClient<CameraSetExposureAction>,
            CameraSetExposureGoal,
            CameraSetExposureResultConstPtr,
            CameraSetExposureFeedbackConstPtr>
    (Op_CameraSetExposure, m_cameraSetExposureClient, goal, id,
     default_action_active_cb (Op_CameraSetExposure),
     default_action_feedback_cb<CameraSetExposureFeedbackConstPtr> (Op_CameraSetExposure),
     default_action_done_cb<CameraSetExposureResultConstPtr> (Op_CameraSetExposure));
}


void OwInterface::taskDeliverSample (int id)
{
  if (! markOperationRunning (Op_TaskDeliverSample, id)) return;
  thread action_thread (&OwInterface::taskDeliverSampleAction, this, id);
  action_thread.detach();
}

<<<<<<< HEAD
void OwInterface::discard (double x, double y, double z, int id)
{
  if (! markOperationRunning (Op_Discard, id)) return;
  thread action_thread (&OwInterface::discardAction, this, x, y, z, id);
  action_thread.detach();
}


void OwInterface::taskDeliverSampleAction (int id)
=======
void OwInterface::deliverAction (int id)
>>>>>>> 1812de98
{
  TaskDeliverSampleGoal goal;

  ROS_INFO ("Starting TaskDeliverSample()");

  runAction<actionlib::SimpleActionClient<TaskDeliverSampleAction>,
            TaskDeliverSampleGoal,
            TaskDeliverSampleResultConstPtr,
            TaskDeliverSampleFeedbackConstPtr>
    (Op_TaskDeliverSample, m_taskDeliverSampleClient, goal, id,
     default_action_active_cb (Op_TaskDeliverSample),
     default_action_feedback_cb<TaskDeliverSampleFeedbackConstPtr> (Op_TaskDeliverSample),
     default_action_done_cb<TaskDeliverSampleResultConstPtr> (Op_TaskDeliverSample));
}

void OwInterface::discardSample (int frame, bool relative,
                                 double x, double y, double z,
                                 double height, int id)
{
  if (! markOperationRunning (Op_TaskDiscardSample, id)) return;
  thread action_thread (&OwInterface::discardSampleAction, this, frame, relative,
                        x, y, z, height, id);
  action_thread.detach();
}

void OwInterface::discardSampleAction (int frame, bool relative,
                                       double x, double y, double z,
                                       double height, int id)
{
  geometry_msgs::Point p;
  p.x = x; p.y = y; p.z = z;

  TaskDiscardSampleGoal goal;
  goal.frame = frame;
  goal.relative = relative;
  goal.point = p;
  goal.height = height;

  ROS_INFO ("Starting TaskDiscardSample(x=%.2f, y=%.2f, z=%.2f)", x, y, z);

  runAction<actionlib::SimpleActionClient<TaskDiscardSampleAction>,
            TaskDiscardSampleGoal,
            TaskDiscardSampleResultConstPtr,
            TaskDiscardSampleFeedbackConstPtr>
    (Op_TaskDiscardSample, m_discardClient, goal, id,
     default_action_active_cb (Op_TaskDiscardSample),
     default_action_feedback_cb<TaskDiscardSampleFeedbackConstPtr> (Op_TaskDiscardSample),
     default_action_done_cb<TaskDiscardSampleResultConstPtr> (Op_TaskDiscardSample));
}

void OwInterface::scoopLinear (int frame, bool relative,
                               double x, double y, double z,
                               double depth, double length, int id)
{
  if (! markOperationRunning (Op_TaskScoopLinear, id)) return;
  thread action_thread (&OwInterface::scoopLinearAction, this,
                        frame, relative, x, y, z, depth, length, id);
  action_thread.detach();
}


void OwInterface::scoopLinearAction (int frame, bool relative,
                                     double x, double y, double z,
                                     double depth, double length, int id)
{
  geometry_msgs::Point p;
  p.x = x; p.y = y; p.z = z;

  TaskScoopLinearGoal goal;
  goal.frame = frame;
  goal.relative = relative;
  goal.point = p;
  goal.depth = depth;
  goal.length = length;

  ROS_INFO ("Starting TaskScoopLinear(x=%.2f, y=%.2f, z=%.2f, depth=%.2f, length=%.2f)",
            x, y, z, depth, length);

  runAction<actionlib::SimpleActionClient<TaskScoopLinearAction>,
            TaskScoopLinearGoal,
            TaskScoopLinearResultConstPtr,
            TaskScoopLinearFeedbackConstPtr>
    (Op_TaskScoopLinear, m_scoopLinearClient, goal, id,
     default_action_active_cb (Op_TaskScoopLinear),
     default_action_feedback_cb<TaskScoopLinearFeedbackConstPtr> (Op_TaskScoopLinear),
     default_action_done_cb<TaskScoopLinearResultConstPtr> (Op_TaskScoopLinear));
}

void OwInterface::scoopCircular (int frame, bool relative,
                                 double x, double y, double z,
                                 double depth, bool parallel, int id)
{
  if (! markOperationRunning (Op_TaskScoopCircular, id)) return;
  thread action_thread (&OwInterface::scoopCircularAction, this,
                        frame, relative, x, y, z, depth, parallel, id);
  action_thread.detach();
}

void OwInterface::scoopCircularAction (int frame, bool relative,
                                       double x, double y, double z,
                                       double depth, bool parallel, int id)
{
  geometry_msgs::Point p;
  p.x = x; p.y = y; p.z = z;

  TaskScoopCircularGoal goal;
  goal.frame = frame;
  goal.relative = relative;
  goal.point = p;
  goal.depth = depth;
  goal.parallel = parallel;

  ROS_INFO ("Starting TaskScoopCircular(x=%.2f, y=%.2f, z=%.2f, depth=%.2f)",
            x, y, z, depth);

  runAction<actionlib::SimpleActionClient<TaskScoopCircularAction>,
            TaskScoopCircularGoal,
            TaskScoopCircularResultConstPtr,
            TaskScoopCircularFeedbackConstPtr>
    (Op_TaskScoopCircular, m_scoopCircularClient, goal, id,
     default_action_active_cb (Op_TaskScoopCircular),
     default_action_feedback_cb<TaskScoopCircularFeedbackConstPtr> (Op_TaskScoopCircular),
     default_action_done_cb<TaskScoopCircularResultConstPtr> (Op_TaskScoopCircular));
}


void OwInterface::armUnstow (int id)  // as action
{
  if (! markOperationRunning (Op_ArmUnstow, id)) return;
  thread action_thread (&OwInterface::armUnstowAction, this, id);
  action_thread.detach();
}

void OwInterface::armUnstowAction (int id)
{
  ArmUnstowGoal goal; // empty/undefined

  runAction<actionlib::SimpleActionClient<ArmUnstowAction>,
            ArmUnstowGoal,
            ArmUnstowResultConstPtr,
            ArmUnstowFeedbackConstPtr>
    (Op_ArmUnstow, m_armUnstowClient, goal, id,
     default_action_active_cb (Op_ArmUnstow),
     default_action_feedback_cb<ArmUnstowFeedbackConstPtr> (Op_ArmUnstow),
     default_action_done_cb<ArmUnstowResultConstPtr> (Op_ArmUnstow));
}

void OwInterface::armStow (int id)  // as action
{
  if (! markOperationRunning (Op_ArmStow, id)) return;
  thread action_thread (&OwInterface::armStowAction, this, id);
  action_thread.detach();
}

void OwInterface::armStowAction (int id)
{
  ArmStowGoal goal; // empty/undefined

  runAction<actionlib::SimpleActionClient<ArmStowAction>,
            ArmStowGoal,
            ArmStowResultConstPtr,
            ArmStowFeedbackConstPtr>
    (Op_ArmStow, m_armStowClient, goal, id,
     default_action_active_cb (Op_ArmStow),
     default_action_feedback_cb<ArmStowFeedbackConstPtr> (Op_ArmStow),
     default_action_done_cb<ArmStowResultConstPtr> (Op_ArmStow));
}

void OwInterface::grind (double x, double y, double depth, double length,
                         bool parallel, double ground_pos, int id)
{
  if (! markOperationRunning (Op_Grind, id)) return;
  thread action_thread (&OwInterface::grindAction, this, x, y, depth, length,
                        parallel, ground_pos, id);
  action_thread.detach();
}

void OwInterface::grindAction (double x, double y, double depth, double length,
                               bool parallel, double ground_pos, int id)
{
  GrindGoal goal;
  goal.x_start = x;
  goal.y_start = y;
  goal.depth = depth;
  goal.length = length;
  goal.parallel = parallel;
  goal.ground_position = ground_pos;

  ROS_INFO ("Starting Grind"
            "(x=%.2f, y=%.2f, depth=%.2f, length=%.2f, "
            "parallel=%s, ground_pos=%.2f)",
            x, y, depth, length, (parallel ? "true" : "false"), ground_pos);

  runAction<actionlib::SimpleActionClient<GrindAction>,
            GrindGoal,
            GrindResultConstPtr,
            GrindFeedbackConstPtr>
    (Op_Grind, m_grindClient, goal, id,
     default_action_active_cb (Op_Grind),
     default_action_feedback_cb<GrindFeedbackConstPtr> (Op_Grind),
     default_action_done_cb<GrindResultConstPtr> (Op_Grind));
}

void OwInterface::armFindSurface (int frame, bool relative,
                                  double pos_x, double pos_y, double pos_z,
                                  double norm_x, double norm_y, double norm_z,
                                  double distance, double overdrive,
                                  double force_threshold, double torque_threshold,
                                  int id)
{
  if (! markOperationRunning (Op_ArmFindSurface, id)) return;

  geometry_msgs::Point pos;
  pos.x = pos_x;
  pos.y = pos_y;
  pos.z = pos_z;

  geometry_msgs::Vector3 normal;
  normal.x = norm_x;
  normal.y = norm_y;
  normal.z = norm_z;

  thread action_thread (&OwInterface::armFindSurfaceAction, this,
			frame, relative, pos, normal, distance, overdrive,
                        force_threshold, torque_threshold,
                        id);
  action_thread.detach();
}

void OwInterface::armFindSurfaceAction (int frame, bool relative,
                                        const geometry_msgs::Point& pos,
                                        const geometry_msgs::Vector3& normal,
                                        double distance, double overdrive,
                                        double force_threshold, double torque_threshold,
                                        int id)
{
  ArmFindSurfaceGoal goal;
  goal.frame = frame;
  goal.relative = relative;
  goal.position = pos;
  goal.normal = normal;
  goal.distance = distance;
  goal.overdrive = overdrive;
  goal.force_threshold = force_threshold;
  goal.torque_threshold = torque_threshold;

  // Fill this out.
  ROS_INFO ("Starting ArmFindSurface (frame=%d, relative=%d)", frame, relative);

  runAction<actionlib::SimpleActionClient<ArmFindSurfaceAction>,
            ArmFindSurfaceGoal,
            ArmFindSurfaceResultConstPtr,
            ArmFindSurfaceFeedbackConstPtr>
	    (Op_ArmFindSurface, m_armFindSurfaceClient, goal, id,
	     default_action_active_cb (Op_ArmFindSurface),
	     default_action_feedback_cb<ArmFindSurfaceFeedbackConstPtr>
	     (Op_ArmFindSurface),
	     default_action_done_cb<ArmFindSurfaceResultConstPtr>
	     (Op_ArmFindSurface));
}

void OwInterface::armMoveCartesian (int frame, bool relative,
				    double x, double y, double z,
				    double orient_x, double orient_y,
				    double orient_z, int id)
{
  tf2::Quaternion q;
  q.setEuler (z,y,x);  // Yaw, pitch, roll, respectively.
  q.normalize();  // Recommended in ROS docs, not sure if needed here.

  geometry_msgs::Quaternion qm = tf2::toMsg(q);

  armMoveCartesianAux (frame, relative, x, y, z, qm, id);
}


void OwInterface::armMoveCartesian (int frame, bool relative,
				    double x, double y, double z,
				    double orient_x, double orient_y,
				    double orient_z, double orient_w, int id)
{
  geometry_msgs::Quaternion q;
  q.x = orient_x;
  q.y = orient_y;
  q.z = orient_z;
  q.w = orient_w;

  armMoveCartesianAux (frame, relative, x, y, z, q, id);
}

void OwInterface::armMoveCartesianGuarded (int frame, bool relative,
                                           double x, double y, double z,
                                           double orient_x,
                                           double orient_y,
                                           double orient_z,
                                           double force_threshold,
                                           double torque_threshold,
                                           int id)
{
  tf2::Quaternion q;
  q.setEuler (z,y,x);  // Yaw, pitch, roll, respectively.
  q.normalize();  // Recommended in ROS docs, not sure if needed here.

  geometry_msgs::Quaternion qm = tf2::toMsg(q);

  armMoveCartesianGuardedAux (frame, relative, x, y, z, qm,
                              force_threshold, torque_threshold, id);
}

void OwInterface::armMoveCartesianGuarded (int frame, bool relative,
                                           double x, double y, double z,
                                           double orient_x, double orient_y,
                                           double orient_z, double orient_w,
                                           double force_threshold,
                                           double torque_threshold,
                                           int id)
{
  geometry_msgs::Quaternion q;
  q.x = orient_x;
  q.y = orient_y;
  q.z = orient_z;
  q.w = orient_w;

  armMoveCartesianGuardedAux (frame, relative, x, y, z, q,
                              force_threshold, torque_threshold, id);
}

void OwInterface::armMoveCartesianGuardedAux (int frame, bool relative,
                                              double x, double y, double z,
                                              const geometry_msgs::Quaternion& q,
                                              double force_threshold,
                                              double torque_threshold,
                                              int id)
{
  if (! markOperationRunning (Op_ArmMoveCartesianGuarded, id)) return;

  geometry_msgs::Point p;
  p.x = x;
  p.y = y;
  p.z = z;

  geometry_msgs::Pose pose;
  pose.position = p;
  pose.orientation = q;

  thread action_thread (&OwInterface::armMoveCartesianGuardedAction, this,
			frame, relative, pose, force_threshold, torque_threshold,
                        id);
  action_thread.detach();
}


void OwInterface::armMoveCartesianAux (int frame, bool relative,
                                       double x, double y, double z,
                                       const geometry_msgs::Quaternion& q, int id)
{
  if (! markOperationRunning (Op_ArmMoveCartesian, id)) return;

  geometry_msgs::Point p;
  p.x = x;
  p.y = y;
  p.z = z;

  geometry_msgs::Pose pose;
  pose.position = p;
  pose.orientation = q;

  thread action_thread (&OwInterface::armMoveCartesianAction, this,
			frame, relative, pose, id);
  action_thread.detach();
}



void OwInterface::armMoveCartesianAction (int frame, bool relative,
                                          const geometry_msgs::Pose& pose, int id)
{
  ArmMoveCartesianGoal goal;
  goal.frame = frame;
  goal.relative = relative;
  goal.pose = pose;

  // Fill this out.
  ROS_INFO ("Starting ArmMoveCartesian (frame=%d, relative=%d)", frame, relative);

  runAction<actionlib::SimpleActionClient<ArmMoveCartesianAction>,
            ArmMoveCartesianGoal,
            ArmMoveCartesianResultConstPtr,
            ArmMoveCartesianFeedbackConstPtr>
	    (Op_ArmMoveCartesian, m_armMoveCartesianClient, goal, id,
	     default_action_active_cb (Op_ArmMoveCartesian),
	     default_action_feedback_cb<ArmMoveCartesianFeedbackConstPtr>
	     (Op_ArmMoveCartesian),
	     default_action_done_cb<ArmMoveCartesianResultConstPtr>
	     (Op_ArmMoveCartesian));
}

void OwInterface::armMoveCartesianGuardedAction (int frame, bool relative,
                                                 const geometry_msgs::Pose& pose,
                                                 double force_threshold,
                                                 double torque_threshold,
                                                 int id)
{
  ArmMoveCartesianGuardedGoal goal;
  goal.frame = frame;
  goal.relative = relative;
  goal.pose = pose;
  goal.force_threshold = force_threshold;
  goal.torque_threshold = torque_threshold;

  // Fill this out.
  ROS_INFO ("Starting ArmMoveCartesianGuarded (frame=%d, relative=%d)",
            frame, relative);

  runAction<actionlib::SimpleActionClient<ArmMoveCartesianGuardedAction>,
            ArmMoveCartesianGuardedGoal,
            ArmMoveCartesianGuardedResultConstPtr,
            ArmMoveCartesianGuardedFeedbackConstPtr>
	    (Op_ArmMoveCartesianGuarded, m_armMoveCartesianGuardedClient, goal, id,
	     default_action_active_cb (Op_ArmMoveCartesianGuarded),
	     default_action_feedback_cb<ArmMoveCartesianGuardedFeedbackConstPtr>
	     (Op_ArmMoveCartesianGuarded),
	     default_action_done_cb<ArmMoveCartesianGuardedResultConstPtr>
	     (Op_ArmMoveCartesianGuarded));
}


void OwInterface::guardedMove (double x, double y, double z,
                               double dir_x, double dir_y, double dir_z,
                               double search_dist, int id)
{
  if (! markOperationRunning (Op_GuardedMove, id)) return;
  thread action_thread (&OwInterface::guardedMoveAction, this, x, y, z,
                        dir_x, dir_y, dir_z, search_dist, id);
  action_thread.detach();
}

void OwInterface::guardedMoveAction (double x, double y, double z,
                                     double dir_x, double dir_y, double dir_z,
                                     double search_dist, int id)
{
  GuardedMoveGoal goal;
  goal.start.x = x;
  goal.start.y = y;
  goal.start.z = z;
  goal.normal.x = dir_x;
  goal.normal.y = dir_y;
  goal.normal.z = dir_z;
  goal.search_distance = search_dist;

  ROS_INFO ("Starting GuardedMove"
            "(x=%.2f, y=%.2f, z=%.2f, dir_x=%.2f, dir_y=%.2f,"
            "dir_z=%.2f, search_dist=%.2f)",
            x, y, z, dir_x, dir_y, dir_z, search_dist);

  runAction<actionlib::SimpleActionClient<GuardedMoveAction>,
            GuardedMoveGoal,
            GuardedMoveResultConstPtr,
            GuardedMoveFeedbackConstPtr>
    (Op_GuardedMove, m_guardedMoveClient, goal, id,
     default_action_active_cb (Op_GuardedMove),
     default_action_feedback_cb<GuardedMoveFeedbackConstPtr> (Op_GuardedMove),
     guarded_move_done_cb<GuardedMoveResultConstPtr> (Op_GuardedMove));
}

void OwInterface::armMoveJoint (bool relative,
                                int joint, double angle,
                                int id)
{
  if (! markOperationRunning (Op_ArmMoveJoint, id)) return;
  thread action_thread (&OwInterface::armMoveJointAction,
                        this, relative, joint, angle, id);
  action_thread.detach();
}

void OwInterface::armMoveJointAction (bool relative,
                                      int joint, double angle,
                                      int id)
{
  ArmMoveJointGoal goal;
  goal.relative = relative;
  // NOTE: goal.joint is of type int64_t.  Assignment safe, but type
  // should be either corrected all the way up the calling tree, or
  // the message type should be changed to int32, which is more than
  // sufficient and easiest to work with.
  goal.joint = joint;
  goal.angle = angle;

  ROS_INFO ("Starting ArmMoveJoint (relative=%d, joint=%" PRId64 ", angle=%f)",
            goal.relative, goal.joint, goal.angle);

  runAction<actionlib::SimpleActionClient<ArmMoveJointAction>,
            ArmMoveJointGoal,
            ArmMoveJointResultConstPtr,
            ArmMoveJointFeedbackConstPtr>
    (Op_ArmMoveJoint, m_armMoveJointClient, goal, id,
     default_action_active_cb (Op_ArmMoveJoint),
     default_action_feedback_cb<ArmMoveJointFeedbackConstPtr> (Op_ArmMoveJoint),
     default_action_done_cb<ArmMoveJointResultConstPtr> (Op_ArmMoveJoint));
}

void OwInterface::armMoveJoints (bool relative,
                                 const vector<double>& angles,
                                 int id)
{
  if (! markOperationRunning (Op_ArmMoveJoints, id)) return;
  thread action_thread (&OwInterface::armMoveJointsAction,
                        this, relative, angles, id);
  action_thread.detach();
}

void OwInterface::armMoveJointsAction (bool relative,
                                       const vector<double>& angles,
                                       int id)
{

  ArmMoveJointsGoal goal;
  goal.relative = relative;
  std::copy(angles.begin(), angles.end(), back_inserter(goal.angles));

  ROS_INFO ("Starting ArmMoveJoints"
            "(relative=%d, angles=[%f, %f, %f, %f, %f, %f])",
            goal.relative,
            goal.angles[0], goal.angles[1], goal.angles[2],
            goal.angles[3], goal.angles[4], goal.angles[5]);

  runAction<actionlib::SimpleActionClient<ArmMoveJointsAction>,
            ArmMoveJointsGoal,
            ArmMoveJointsResultConstPtr,
            ArmMoveJointsFeedbackConstPtr>
    (Op_ArmMoveJoints, m_armMoveJointsClient, goal, id,
     default_action_active_cb (Op_ArmMoveJoints),
     default_action_feedback_cb<ArmMoveJointsFeedbackConstPtr> (Op_ArmMoveJoints),
     default_action_done_cb<ArmMoveJointsResultConstPtr> (Op_ArmMoveJoints));
}

void OwInterface::armMoveJointsGuarded (bool relative,
                                        const vector<double>& angles,
                                        double force_threshold,
                                        double torque_threshold,
                                        int id)
{
  if (! markOperationRunning (Op_ArmMoveJointsGuarded, id)) return;
  thread action_thread (&OwInterface::armMoveJointsGuardedAction,
                        this, relative, angles,
                        force_threshold, torque_threshold, id);
  action_thread.detach();
}

void OwInterface::armMoveJointsGuardedAction (bool relative,
                                              const vector<double>& angles,
                                              double force_threshold,
                                              double torque_threshold,
                                              int id)
{
  ArmMoveJointsGuardedGoal goal;
  goal.relative = relative;
  std::copy(angles.begin(), angles.end(), back_inserter(goal.angles));
  goal.force_threshold = force_threshold;
  goal.torque_threshold = torque_threshold;

  ROS_INFO ("Starting ArmMoveJointsGuarded"
            "(relative=%d, angles=[%f, %f, %f, %f, %f, %f], force_threshold=%f, "
            "torque_threshold=%f)",
            goal.relative,
            goal.angles[0], goal.angles[1], goal.angles[2],
            goal.angles[3], goal.angles[4], goal.angles[5],
            force_threshold, torque_threshold);

  runAction<actionlib::SimpleActionClient<ArmMoveJointsGuardedAction>,
            ArmMoveJointsGuardedGoal,
            ArmMoveJointsGuardedResultConstPtr,
            ArmMoveJointsGuardedFeedbackConstPtr>
    (Op_ArmMoveJointsGuarded, m_armMoveJointsGuardedClient, goal, id,
     default_action_active_cb (Op_ArmMoveJointsGuarded),
     default_action_feedback_cb<ArmMoveJointsGuardedFeedbackConstPtr>
     (Op_ArmMoveJointsGuarded),
     default_action_done_cb<ArmMoveJointsGuardedResultConstPtr>
     (Op_ArmMoveJointsGuarded));
}


vector<double> OwInterface::identifySampleLocation (int num_images,
                                                    const string& filter_type,
                                                    int id)
{
  SamplePoint.clear();
  GotSampleLocation = false;
  if (! markOperationRunning (Op_IdentifySampleLocation, id)) return SamplePoint;
  thread action_thread (&OwInterface::identifySampleLocationAction,
                        this, num_images, filter_type, id);
  action_thread.detach();

  ros::Rate rate(10);
  int timeout = 0;
  // We wait for a result from the action server or the 5 sec timeout before
  // returning. I dont think a timeout is strictly necessary here but because
  // this is blocking I put it in for safety.
  while(GotSampleLocation == false && timeout < SampleTimeout){
      ros::spinOnce();
      rate.sleep();
      timeout+=1;
  }
  if(timeout == SampleTimeout){
    ROS_ERROR("Did not recieve a sample point from "
              "IdentifySampleLocation before timeout.");
  }
  return SamplePoint;
}

void OwInterface::identifySampleLocationAction (int num_images,
                                                const string& filter_type,
                                                int id)
{
  ow_plexil::IdentifyLocationGoal goal;
  goal.num_images = num_images;
  goal.filter_type = filter_type;

  runAction<actionlib::SimpleActionClient<ow_plexil::IdentifyLocationAction>,
            ow_plexil::IdentifyLocationGoal,
            ow_plexil::IdentifyLocationResultConstPtr,
            ow_plexil::IdentifyLocationFeedbackConstPtr>
    (Op_IdentifySampleLocation, m_identifySampleLocationClient, goal, id,
     default_action_active_cb (Op_IdentifySampleLocation),
     default_action_feedback_cb<ow_plexil::IdentifyLocationFeedbackConstPtr>
     (Op_IdentifySampleLocation),
     identify_sample_location_done_cb<ow_plexil::IdentifyLocationResultConstPtr>);
}


void OwInterface::lightSetIntensity (const string& side, double intensity,
                                     int id)
{
  if (! markOperationRunning (Op_LightSetIntensity, id)) return;
  thread action_thread (&OwInterface::lightSetIntensityAction, this,
                        side, intensity, id);
  action_thread.detach();
}


void OwInterface::lightSetIntensityAction (const string& side, double intensity,
                                           int id)
{
  LightSetIntensityGoal goal;
  goal.name = side;
  goal.intensity = intensity;

  ROS_INFO ("Starting LightSetIntensity(side=%s, intensity=%.2f)", side.c_str(),
            intensity);

  runAction<actionlib::SimpleActionClient<LightSetIntensityAction>,
            LightSetIntensityGoal,
            LightSetIntensityResultConstPtr,
            LightSetIntensityFeedbackConstPtr>
    (Op_LightSetIntensity, m_lightSetIntensityClient, goal, id,
     default_action_active_cb (Op_LightSetIntensity),
     default_action_feedback_cb<LightSetIntensityFeedbackConstPtr>
     (Op_LightSetIntensity),
     default_action_done_cb<LightSetIntensityResultConstPtr>
     (Op_LightSetIntensity));
}


double OwInterface::getTiltRadians () const
{
  return m_currentTiltRadians;
}

double OwInterface::getTiltDegrees () const
{
  return m_currentTiltRadians * R2D;
}

double OwInterface::getPanRadians () const
{
  return m_currentPanRadians;
}

double OwInterface::getPanDegrees () const
{
  return m_currentPanRadians * R2D;
}

double OwInterface::getPanVelocity () const
{
  return JointTelemetries[ANTENNA_PAN].velocity;
}

double OwInterface::getTiltVelocity () const
{
  return JointTelemetries[ANTENNA_TILT].velocity;
}

double OwInterface::getStateOfCharge () const
{
  return StateOfCharge;
}

double OwInterface::getRemainingUsefulLife () const
{
  return RemainingUsefulLife;
}

double OwInterface::getBatteryTemperature () const
{
  return BatteryTemperature;
}

bool OwInterface::hardTorqueLimitReached (const string& joint_name) const
{
  return (JointsAtHardTorqueLimit.find (joint_name) !=
          JointsAtHardTorqueLimit.end());
}

bool OwInterface::softTorqueLimitReached (const string& joint_name) const
{
  return (JointsAtSoftTorqueLimit.find (joint_name) !=
          JointsAtSoftTorqueLimit.end());
}

int OwInterface::actionGoalStatus (const string& action_name) const
{
  return ActionGoalStatusMap[action_name];
}

double OwInterface::jointTelemetry (int joint, TelemetryType type) const
{
  if (joint >= 0 && joint < NumJoints) {
    switch (type) {
      case TelemetryType::Position: return JointTelemetries[joint].position;
      case TelemetryType::Velocity: return JointTelemetries[joint].velocity;
      case TelemetryType::Effort: return JointTelemetries[joint].effort;
      case TelemetryType::Acceleration: {
        if (joint >= ArmJointStartIndex) return JointTelemetries[joint].acceleration;
        ROS_WARN ("jointTelemetry: acceleration not available for antenna joint.");
        break;
      }
      default:
        ROS_ERROR ("jointTelemetry: unsupported telemetry type.");
        break;
    }
  }
  else {
    ROS_ERROR ("jointTelemetry: invalid joint index %d", joint);
  }
  return 0;
}<|MERGE_RESOLUTION|>--- conflicted
+++ resolved
@@ -51,8 +51,6 @@
 
 // Lander operation names.  In general these match those used in PLEXIL and
 // ow_lander.
-
-<<<<<<< HEAD
 
 const string Op_ArmMoveJoint            = "ArmMoveJoint";
 const string Op_ArmMoveJoints           = "ArmMoveJoints";
@@ -64,10 +62,6 @@
 const string Op_ArmMoveJointsGuarded    = "ArmMoveJointsGuarded";
 const string Op_CameraCapture           = "CameraCapture";
 const string Op_CameraSetExposure       = "CameraSetExposure";
-const string Op_DigCircular             = "DigCircular";
-const string Op_DigLinear               = "DigLinear";
-const string Op_Deliver                 = "Deliver";
-const string Op_Discard                 = "Discard";
 const string Op_Grind                   = "Grind";
 const string Op_GuardedMove             = "GuardedMove";
 const string Op_IdentifySampleLocation  = "IdentifySampleLocation";
@@ -76,24 +70,10 @@
 const string Op_PanTilt                 = "AntennaPanTiltAction";
 const string Op_PanTiltCartesian        = "PanTiltMoveCartesianAction";
 const string Op_TaskDeliverSample       = "TaskDeliverSample";
-const string Op_Tilt                    = "TiltAction";
-=======
-const string Op_GuardedMove            = "GuardedMove";
-const string Op_ArmMoveJoint           = "ArmMoveJoint";
-const string Op_ArmMoveJoints          = "ArmMoveJoints";
+const string Op_TaskDiscardSample                = "TaskDiscardSample";
 const string Op_TaskScoopCircular            = "TaskScoopCircular";
 const string Op_TaskScoopLinear              = "TaskScoopLinear";
-const string Op_Deliver                = "Deliver";
-const string Op_TaskDiscardSample                = "TaskDiscardSample";
-const string Op_Grind                  = "Grind";
-const string Op_ArmStow                = "ArmStow";
-const string Op_ArmUnstow              = "ArmUnstow";
-const string Op_CameraCapture          = "CameraCapture";
-const string Op_CameraSetExposure      = "CameraSetExposure";
-const string Op_PanTiltAntenna         = "AntennaPanTiltAction";
-const string Op_IdentifySampleLocation = "IdentifySampleLocation";
-const string Op_LightSetIntensity      = "LightSetIntensity";
->>>>>>> 1812de98
+const string Op_Tilt                    = "TiltAction";
 
 static vector<string> LanderOpNames = {
   Op_GuardedMove,
@@ -102,23 +82,15 @@
   Op_ArmMoveCartesianGuarded,
   Op_ArmMoveJoint,
   Op_ArmMoveJoints,
-<<<<<<< HEAD
   Op_ArmMoveJointsGuarded,
-  Op_DigCircular,
-  Op_DigLinear,
   Op_TaskDeliverSample,
-  Op_Discard,
   Op_Pan,
   Op_Tilt,
   Op_PanTilt,
   Op_PanTiltCartesian,
-=======
   Op_TaskScoopCircular,
   Op_TaskScoopLinear,
-  Op_Deliver,
   Op_TaskDiscardSample,
-  Op_PanTiltAntenna,
->>>>>>> 1812de98
   Op_Grind,
   Op_ArmStow,
   Op_ArmUnstow,
@@ -159,18 +131,11 @@
   { Op_GuardedMove, NOGOAL },
   { Op_ArmMoveJoint, NOGOAL },
   { Op_ArmMoveJoints, NOGOAL },
-<<<<<<< HEAD
   { Op_ArmMoveJointsGuarded, NOGOAL },
-  { Op_DigCircular, NOGOAL },
-  { Op_DigLinear, NOGOAL },
   { Op_TaskDeliverSample, NOGOAL },
-  { Op_Discard, NOGOAL },
-=======
   { Op_TaskScoopCircular, NOGOAL },
   { Op_TaskScoopLinear, NOGOAL },
-  { Op_Deliver, NOGOAL },
   { Op_TaskDiscardSample, NOGOAL },
->>>>>>> 1812de98
   { Op_CameraCapture, NOGOAL },
   { Op_CameraSetExposure, NOGOAL },
   { Op_Pan, NOGOAL },
@@ -554,21 +519,12 @@
       make_unique<ArmStowActionClient>(Op_ArmStow, true);
     m_grindClient =
       make_unique<GrindActionClient>(Op_Grind, true);
-<<<<<<< HEAD
-    m_digCircularClient =
-      make_unique<DigCircularActionClient>(Op_DigCircular, true);
-    m_digLinearClient =
-      make_unique<DigLinearActionClient>(Op_DigLinear, true);
     m_taskDeliverSampleClient =
       make_unique<TaskDeliverSampleActionClient>(Op_TaskDeliverSample, true);
-=======
     m_scoopCircularClient =
       make_unique<TaskScoopCircularActionClient>(Op_TaskScoopCircular, true);
     m_scoopLinearClient =
       make_unique<TaskScoopLinearActionClient>(Op_TaskScoopLinear, true);
-    m_deliverClient =
-      make_unique<DeliverActionClient>(Op_Deliver, true);
->>>>>>> 1812de98
     m_discardClient =
       make_unique<TaskDiscardSampleActionClient>(Op_TaskDiscardSample, true);
     m_cameraCaptureClient =
@@ -653,7 +609,6 @@
         subscribe("/faults/pt_faults_status", QSize,
                   &OwInterface::antennaFaultCallback, this)));
 
-<<<<<<< HEAD
     connectActionServer (m_armUnstowClient, Op_ArmUnstow, "/ArmUnstow/status");
     connectActionServer (m_armStowClient, Op_ArmStow, "/ArmStow/status");
     connectActionServer (m_armMoveJointClient, Op_ArmMoveJoint,
@@ -662,11 +617,14 @@
                          "/ArmMoveJoints/status");
     connectActionServer (m_armMoveJointsGuardedClient, Op_ArmMoveJointsGuarded,
                          "/ArmMoveJointsGuarded/status");
-    connectActionServer (m_digCircularClient, Op_DigCircular, "/DigCircular/status");
-    connectActionServer (m_digLinearClient, Op_DigLinear, "/DigLinear/status");
-    connectActionServer (m_taskDeliverSampleClient, Op_Deliver,
+    connectActionServer (m_scoopCircularClient, Op_TaskScoopCircular,
+                         "/TaskScoopCircular/status");
+    connectActionServer (m_scoopLinearClient, Op_TaskScoopLinear,
+                         "/TaskScoopLinear/status");
+    connectActionServer (m_taskDeliverSampleClient, Op_TaskDeliverSample,
                          "/TaskDeliverSample/status");
-    connectActionServer (m_discardClient, Op_Discard, "/Discard/status");
+    connectActionServer (m_discardClient, Op_TaskDiscardSample,
+                         "/TaskDiscardSample/status");
     connectActionServer (m_cameraCaptureClient, Op_CameraCapture,
                          "/CameraCapture/status");
     connectActionServer (m_cameraSetExposureClient, Op_CameraSetExposure,
@@ -686,91 +644,6 @@
     connectActionServer (m_panTiltClient, Op_PanTilt);
     connectActionServer (m_panTiltCartesianClient, Op_PanTiltCartesian);
     connectActionServer (m_identifySampleLocationClient, Op_IdentifySampleLocation);
-=======
-    // Connect action clients to servers and add subscribers for
-    // action status.
-
-    if (! m_armUnstowClient->
-        waitForServer(ros::Duration(ACTION_SERVER_TIMEOUT_SECS))) {
-      ROS_ERROR ("ArmUnstow action server did not connect!");
-    }
-    else addSubscriber ("/ArmUnstow/status", Op_ArmUnstow);
-
-    if (! m_armStowClient->
-        waitForServer(ros::Duration(ACTION_SERVER_TIMEOUT_SECS))) {
-      ROS_ERROR ("ArmStow action server did not connect!");
-    }
-    else addSubscriber ("/ArmStow/status", Op_ArmStow);
-
-    if (! m_armMoveJointClient->
-        waitForServer(ros::Duration(ACTION_SERVER_TIMEOUT_SECS)))  {
-      ROS_ERROR ("ArmMoveJoint action server did not connect!");
-    }
-    else addSubscriber ("/ArmMoveJoint/status", Op_ArmMoveJoint);
-
-    if (! m_armMoveJointsClient ->
-        waitForServer(ros::Duration(ACTION_SERVER_TIMEOUT_SECS))) {
-      ROS_ERROR ("ArmMoveJoints action server did not connect!");
-    }
-    else addSubscriber ("/ArmMoveJoints/status", Op_ArmMoveJoints);
-
-    if (! m_scoopCircularClient->
-        waitForServer(ros::Duration(ACTION_SERVER_TIMEOUT_SECS))) {
-      ROS_ERROR ("TaskScoopCircular action server did not connect!");
-    }
-    else addSubscriber ("/TaskScoopCircular/status", Op_TaskScoopCircular);
-
-    if (! m_scoopLinearClient->
-        waitForServer(ros::Duration(ACTION_SERVER_TIMEOUT_SECS))) {
-      ROS_ERROR ("TaskScoopLinear action server did not connect!");
-    }
-    else addSubscriber ("/TaskScoopLinear/status", Op_TaskScoopLinear);
-
-    if (! m_deliverClient->
-        waitForServer(ros::Duration(ACTION_SERVER_TIMEOUT_SECS))) {
-      ROS_ERROR ("Deliver action server did not connect!");
-    }
-    else addSubscriber ("/Deliver/status", Op_Deliver);
-
-    if (! m_discardClient->
-        waitForServer(ros::Duration(ACTION_SERVER_TIMEOUT_SECS))) {
-      ROS_ERROR ("TaskDiscardSample action server did not connect!");
-    }
-    else addSubscriber ("/TaskDiscardSample/status", Op_TaskDiscardSample);
-
-    if (! m_cameraCaptureClient->
-        waitForServer(ros::Duration(ACTION_SERVER_TIMEOUT_SECS))) {
-      ROS_ERROR ("CameraCapture action server did not connect!");
-    }
-    else addSubscriber ("/CameraCapture/status", Op_CameraCapture);
-
-    if (! m_cameraSetExposureClient->
-        waitForServer(ros::Duration(ACTION_SERVER_TIMEOUT_SECS))) {
-      ROS_ERROR ("CameraSetExposure action server did not connect!");
-    }
-    else addSubscriber ("/CameraSetExposure/status", Op_CameraSetExposure);
-
-    if (! m_lightSetIntensityClient->
-        waitForServer(ros::Duration(ACTION_SERVER_TIMEOUT_SECS))) {
-      ROS_ERROR ("LightSetIntensity action server did not connect!");
-    }
-    else addSubscriber ("/LightSetIntensity/status", Op_LightSetIntensity);
-
-    if (! m_guardedMoveClient->
-        waitForServer(ros::Duration(ACTION_SERVER_TIMEOUT_SECS))) {
-      ROS_ERROR ("GuardedMove action server did not connect!");
-    }
-    else addSubscriber ("/GuardedMove/status", Op_GuardedMove);
-
-    if (! m_panTiltClient->
-        waitForServer(ros::Duration(ACTION_SERVER_TIMEOUT_SECS))) {
-      ROS_ERROR ("Antenna pan/tilt action server did not connect!");
-    }
-    if (! m_identifySampleLocationClient->waitForServer
-        (ros::Duration(ACTION_SERVER_TIMEOUT_SECS))) {
-      ROS_ERROR ("IdentifySampleLocation action server did not connect!");
-    }
->>>>>>> 1812de98
   }
 }
 
@@ -947,19 +820,7 @@
   action_thread.detach();
 }
 
-<<<<<<< HEAD
-void OwInterface::discard (double x, double y, double z, int id)
-{
-  if (! markOperationRunning (Op_Discard, id)) return;
-  thread action_thread (&OwInterface::discardAction, this, x, y, z, id);
-  action_thread.detach();
-}
-
-
 void OwInterface::taskDeliverSampleAction (int id)
-=======
-void OwInterface::deliverAction (int id)
->>>>>>> 1812de98
 {
   TaskDeliverSampleGoal goal;
 
