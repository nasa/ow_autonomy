--- conflicted
+++ resolved
@@ -52,17 +52,10 @@
 const string Op_GuardedMove            = "GuardedMove";
 const string Op_ArmMoveJoint           = "ArmMoveJoint";
 const string Op_ArmMoveJoints          = "ArmMoveJoints";
-<<<<<<< HEAD
 const string Op_TaskScoopCircular            = "TaskScoopCircular";
 const string Op_TaskScoopLinear              = "TaskScoopLinear";
-const string Op_Deliver                = "Deliver";
 const string Op_TaskDiscardSample                = "TaskDiscardSample";
-=======
-const string Op_DigCircular            = "DigCircular";
-const string Op_DigLinear              = "DigLinear";
 const string Op_TaskDeliverSample      = "TaskDeliverSample";
-const string Op_Discard                = "Discard";
->>>>>>> ff64144d
 const string Op_Grind                  = "Grind";
 const string Op_ArmStow                = "ArmStow";
 const string Op_ArmUnstow              = "ArmUnstow";
@@ -76,17 +69,10 @@
   Op_GuardedMove,
   Op_ArmMoveJoint,
   Op_ArmMoveJoints,
-<<<<<<< HEAD
   Op_TaskScoopCircular,
   Op_TaskScoopLinear,
-  Op_Deliver,
   Op_TaskDiscardSample,
-=======
-  Op_DigCircular,
-  Op_DigLinear,
   Op_TaskDeliverSample,
-  Op_Discard,
->>>>>>> ff64144d
   Op_PanTiltAntenna,
   Op_Grind,
   Op_ArmStow,
@@ -125,17 +111,10 @@
   { Op_GuardedMove, NOGOAL },
   { Op_ArmMoveJoint, NOGOAL },
   { Op_ArmMoveJoints, NOGOAL },
-<<<<<<< HEAD
   { Op_TaskScoopCircular, NOGOAL },
   { Op_TaskScoopLinear, NOGOAL },
-  { Op_Deliver, NOGOAL },
   { Op_TaskDiscardSample, NOGOAL },
-=======
-  { Op_DigCircular, NOGOAL },
-  { Op_DigLinear, NOGOAL },
   { Op_TaskDeliverSample, NOGOAL },
-  { Op_Discard, NOGOAL },
->>>>>>> ff64144d
   { Op_CameraCapture, NOGOAL },
   { Op_CameraSetExposure, NOGOAL },
   { Op_PanTiltAntenna, NOGOAL },
@@ -507,21 +486,12 @@
       make_unique<ArmStowActionClient>(Op_ArmStow, true);
     m_grindClient =
       make_unique<GrindActionClient>(Op_Grind, true);
-<<<<<<< HEAD
     m_scoopCircularClient =
       make_unique<TaskScoopCircularActionClient>(Op_TaskScoopCircular, true);
     m_scoopLinearClient =
       make_unique<TaskScoopLinearActionClient>(Op_TaskScoopLinear, true);
-    m_deliverClient =
-      make_unique<DeliverActionClient>(Op_Deliver, true);
-=======
-    m_digCircularClient =
-      make_unique<DigCircularActionClient>(Op_DigCircular, true);
-    m_digLinearClient =
-      make_unique<DigLinearActionClient>(Op_DigLinear, true);
     m_taskDeliverSampleClient =
       make_unique<TaskDeliverSampleActionClient>(Op_TaskDeliverSample, true);
->>>>>>> ff64144d
     m_discardClient =
       make_unique<TaskDiscardSampleActionClient>(Op_TaskDiscardSample, true);
     m_cameraCaptureClient =
@@ -784,19 +754,7 @@
   action_thread.detach();
 }
 
-<<<<<<< HEAD
-void OwInterface::deliverAction (int id)
-=======
-void OwInterface::discard (double x, double y, double z, int id)
-{
-  if (! markOperationRunning (Op_Discard, id)) return;
-  thread action_thread (&OwInterface::discardAction, this, x, y, z, id);
-  action_thread.detach();
-}
-
-
 void OwInterface::taskDeliverSampleAction (int id)
->>>>>>> ff64144d
 {
   TaskDeliverSampleGoal goal;
 
