--- conflicted
+++ resolved
@@ -908,7 +908,6 @@
      default_action_done_cb<TaskDiscardSampleResultConstPtr> (Name_TaskDiscardSample));
 }
 
-<<<<<<< HEAD
 bool OwInterface::injectSimulatedFault (const std::string &fault_name, double probability) const
 {
   srand(time(0));
@@ -944,19 +943,6 @@
   }
   return false;
 }
-
-double OwInterface::getPanVelocity () const
-{
-  return JointTelemetries[ANTENNA_PAN].velocity;
-}
-
-double OwInterface::getTiltVelocity () const
-{
-  return JointTelemetries[ANTENNA_TILT].velocity;
-}
-
-=======
->>>>>>> da50da8f
 bool OwInterface::hardTorqueLimitReached (const string& joint_name) const
 {
   return (JointsAtHardTorqueLimit.find (joint_name) !=
