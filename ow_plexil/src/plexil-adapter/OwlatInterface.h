// The Notices and Disclaimers for Ocean Worlds Autonomy Testbed for
// Exploration Research and Simulation can be found in README.md in
// the root directory of this repository.

#ifndef OwlatInterface_H
#define OwlatInterface_H

// Interface to JPL's OWLAT simulator.

#include "LanderInterface.h"

// OWLAT Sim (installation required)
#include <owl_msgs/ArmFindSurfaceAction.h>
#include <owl_msgs/TaskDiscardSampleAction.h>
#include <owl_msgs/ArmTareFTSensorAction.h>
#include <owl_msgs/ArmSetToolAction.h>
#include <owl_msgs/TaskPSPAction.h>
#include <owl_msgs/TaskShearBevameterAction.h>
#include <owl_msgs/TaskPenetrometerAction.h>
#include <owl_msgs/TaskScoopCircularAction.h>
#include <owl_msgs/TaskScoopLinearAction.h>
#include <owl_msgs/ArmMoveJointsAction.h>
#include <owl_msgs/ArmMoveJointsGuardedAction.h>

// NOTE: The simulator still implements this older message file, and
// not the newer one in owl_msgs/ArmTool.h.
#include <owlat_sim_msgs/ARM_TOOL.h>

using ArmFindSurfaceActionClient =
  actionlib::SimpleActionClient<owl_msgs::ArmFindSurfaceAction>;
using ArmTareFTSensorActionClient =
  actionlib::SimpleActionClient<owl_msgs::ArmTareFTSensorAction>;
using TaskDiscardSampleActionClient =
  actionlib::SimpleActionClient<owl_msgs::TaskDiscardSampleAction>;
using ArmSetToolActionClient =
  actionlib::SimpleActionClient<owl_msgs::ArmSetToolAction>;
using TaskPSPActionClient =
  actionlib::SimpleActionClient<owl_msgs::TaskPSPAction>;
using TaskShearBevameterActionClient =
  actionlib::SimpleActionClient<owl_msgs::TaskShearBevameterAction>;
using TaskPenetrometerActionClient =
  actionlib::SimpleActionClient<owl_msgs::TaskPenetrometerAction>;
using TaskScoopCircularActionClient =
  actionlib::SimpleActionClient<owl_msgs::TaskScoopCircularAction>;
using TaskScoopLinearActionClient =
  actionlib::SimpleActionClient<owl_msgs::TaskScoopLinearAction>;
using ArmMoveJointsGuardedActionClient =
  actionlib::SimpleActionClient<owl_msgs::ArmMoveJointsGuardedAction>;
using ArmMoveJointsActionClient =
  actionlib::SimpleActionClient<owl_msgs::ArmMoveJointsAction>;

#include <owl_msgs/ArmEndEffectorForceTorque.h>

class OwlatInterface : public LanderInterface
{
 public:
  static OwlatInterface* instance();
  OwlatInterface();
  ~OwlatInterface() = default;
  OwlatInterface (const OwlatInterface&) = delete;
  OwlatInterface& operator= (const OwlatInterface&) = delete;

  void initialize();

  // Fault-related Lookup support
  bool systemFault () const override;
  bool armGoalError () const;
  bool armExecutionError () const;
  bool taskGoalError () const;
  bool cameraGoalError () const;
  bool cameraExecutionError () const;
  bool panTiltGoalError () const;
  bool panTiltExecutionError () const;
  bool drillGoalError () const;
  bool drillExecutionError () const;
  bool landerExecutionError () const;
  bool miscSystemError () const;

  // Lander interface
  void armFindSurface (int frame,
                       bool relative,
                       const std::vector<double>& pos,
                       const std::vector<double>& normal,
                       double distance,
                       double overdrive,
                       double force_threshold,
                       double torque_threshold,
                       int id) override;
  void taskDiscardSample (int frame, bool relative,
                          const std::vector<double>& point,
                          double height, int id) override;
  void armMoveJoints (bool relative, const std::vector<double>& angles, int id);
  void armMoveJointsGuarded (bool relative, const std::vector<double>& angles,
                             double force_threshold, double torque_threshold,
                             int id);
  void armSetTool (int tool, int id);
  void armTareFTSensor (int id);
  void taskPSP (int frame, bool relative,
                const std::vector<double>& point,
                const std::vector<double>& normal,
                double max_depth, double max_force,
                int id);
  void taskPenetrometer (int frame, bool relative,
                         const std::vector<double>& point,
                         const std::vector<double>& normal,
                         double max_depth, double max_force,
                         int id);
  void taskShearBevameter (int frame, bool relative,
                           const std::vector<double>& point,
                           const std::vector<double>& normal,
                           double preload, double max_torque,
                           int id);
  void taskScoopCircular (int frame,
                          bool relative,
                          const std::vector<double>& point,
                          const std::vector<double>& normal,
                          double depth, double scoop_angle,
                          int id);
  void taskScoopLinear (int frame,
                        bool relative,
                        const std::vector<double>& point,
                        const std::vector<double>& normal,
                        double depth, double scoop_angle,
                        int id);

  // Lookups
  PLEXIL::Value getArmTool() const;
  std::vector<double> getArmEndEffectorFT () const override;
  bool   armGoalError () const;
  bool   cameraGoalError () const;
  bool   panTiltGoalError () const;
  bool   drillGoalError () const;
  bool   taskGoalError () const;

 private:
  // Actions
  void armFindSurfaceAction (int frame, bool relative,
                             const std::vector<double>& position,
                             const std::vector<double>& normal,
                             double distance, double overdrive,
                             double force_threshold, double torque_threshold,
                             int id);
  void taskDiscardSampleAction (int frame, bool relative,
                                const std::vector<double>& point,
                                double height, int id);
  void armMoveJointsAction (bool relative, const std::vector<double>& angles,
                            int id);
  void armMoveJointsGuardedAction (bool relative,
                                   const std::vector<double>& angles,
                                   double force_threshold,
                                   double torque_threshold, int id);
  void armSetToolAction (int tool, int id);
  void taskPSPAction (int frame, bool relative,
                      const std::vector<double>& point,
                      const std::vector<double>& normal,
                      double max_depth, double max_force,
                      int id);
  void taskShearBevameterAction (int frame, bool relative,
                                 const std::vector<double>& point,
                                 const std::vector<double>& normal,
                                 double preload, double max_torque,
                                 int id);
  void taskPenetrometerAction (int frame, bool relative,
                               const std::vector<double>& point,
                               const std::vector<double>& normal,
                               double max_depth, double max_force, int id);
  void taskScoopLinearAction (int frame, bool relative,
                              const std::vector<double>& point,
                              const std::vector<double>& normal,
                              double depth, double length,
                              int id);
  void taskScoopCircularAction (int frame, bool relative,
                                const std::vector<double>& point,
                                const std::vector<double>& normal,
                                double depth, double scoop_angle,
                                int id);

  // Callbacks
  void ftCallback (const owl_msgs::ArmEndEffectorForceTorque::ConstPtr&);
  void armToolCallback(const owlat_sim_msgs::ARM_TOOL::ConstPtr& msg);
  void systemFaultMessageCallback (const owl_msgs::SystemFaultsStatus::ConstPtr& msg);

  // Action Clients
  std::unique_ptr<ArmFindSurfaceActionClient> m_armFindSurfaceClient;
  std::unique_ptr<TaskDiscardSampleActionClient> m_discardSampleClient;
  std::unique_ptr<ArmMoveJointsActionClient> m_armMoveJointsClient;
  std::unique_ptr<ArmMoveJointsGuardedActionClient> m_armMoveJointsGuardedClient;
  std::unique_ptr<ArmSetToolActionClient> m_armSetToolClient;
  std::unique_ptr<ArmTareFTSensorActionClient> m_armTareFTSensorClient;
  std::unique_ptr<TaskPSPActionClient> m_taskPSPClient;
  std::unique_ptr<TaskShearBevameterActionClient> m_taskShearBevameterClient;
  std::unique_ptr<TaskPenetrometerActionClient> m_taskPenetrometerClient;
  std::unique_ptr<TaskScoopCircularActionClient> m_taskScoopCircularClient;
  std::unique_ptr<TaskScoopLinearActionClient> m_taskScoopLinearClient;

  // Member variables

<<<<<<< HEAD
  // System-level faults:
  FaultMap m_systemErrors = {
    {"SystemError", std::make_pair(
=======
  // See detailed explanation of FaultMap in LanderInterface.h

  FaultMap m_systemErrors =
  {  // The first flag covers faults that don't have their own flag.
   { "MiscSystemError", std::make_pair(
>>>>>>> bed8b354
        owl_msgs::SystemFaultsStatus::SYSTEM,false)},
    {"ArmGoalError", std::make_pair(
        owl_msgs::SystemFaultsStatus::ARM_GOAL_ERROR,false)},
    {"ArmExecutionError", std::make_pair(
        owl_msgs::SystemFaultsStatus::ARM_EXECUTION_ERROR,false)},
    {"TaskGoalError", std::make_pair(
        owl_msgs::SystemFaultsStatus::TASK_GOAL_ERROR,false)},
    {"CameraGoalError", std::make_pair(
        owl_msgs::SystemFaultsStatus::CAMERA_GOAL_ERROR,false)},
    {"CameraExecutionError", std::make_pair(
        owl_msgs::SystemFaultsStatus::CAMERA_EXECUTION_ERROR,false)},
    {"PanTiltGoalError", std::make_pair(
        owl_msgs::SystemFaultsStatus::PAN_TILT_GOAL_ERROR,false)},
    {"PanTiltExecutionError", std::make_pair(
        owl_msgs::SystemFaultsStatus::PAN_TILT_EXECUTION_ERROR,false)},
    {"DrillGoalError", std::make_pair(
        owl_msgs::SystemFaultsStatus::DRILL_GOAL_ERROR,false)},
    {"DrillExecutionError", std::make_pair(
        owl_msgs::SystemFaultsStatus::DRILL_EXECUTION_ERROR,false)},
<<<<<<< HEAD
    {"LanderExecutionError", std::make_pair(
=======
    {"LanderExecutionError", std::make_pair( // fault in the Stewart platform
>>>>>>> bed8b354
        owl_msgs::SystemFaultsStatus::LANDER_EXECUTION_ERROR,false)}
  };

  std::vector<double> m_end_effector_ft;
  int m_arm_tool;
};

#endif<|MERGE_RESOLUTION|>--- conflicted
+++ resolved
@@ -195,17 +195,11 @@
 
   // Member variables
 
-<<<<<<< HEAD
-  // System-level faults:
-  FaultMap m_systemErrors = {
-    {"SystemError", std::make_pair(
-=======
   // See detailed explanation of FaultMap in LanderInterface.h
 
   FaultMap m_systemErrors =
   {  // The first flag covers faults that don't have their own flag.
    { "MiscSystemError", std::make_pair(
->>>>>>> bed8b354
         owl_msgs::SystemFaultsStatus::SYSTEM,false)},
     {"ArmGoalError", std::make_pair(
         owl_msgs::SystemFaultsStatus::ARM_GOAL_ERROR,false)},
@@ -225,11 +219,7 @@
         owl_msgs::SystemFaultsStatus::DRILL_GOAL_ERROR,false)},
     {"DrillExecutionError", std::make_pair(
         owl_msgs::SystemFaultsStatus::DRILL_EXECUTION_ERROR,false)},
-<<<<<<< HEAD
-    {"LanderExecutionError", std::make_pair(
-=======
     {"LanderExecutionError", std::make_pair( // fault in the Stewart platform
->>>>>>> bed8b354
         owl_msgs::SystemFaultsStatus::LANDER_EXECUTION_ERROR,false)}
   };
 
