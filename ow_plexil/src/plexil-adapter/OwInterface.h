// The Notices and Disclaimers for Ocean Worlds Autonomy Testbed for Exploration
// Research and Simulation can be found in README.md in the root directory of
// this repository.

#ifndef Ow_Interface_H
#define Ow_Interface_H

// Interface to lander simulator.  Singleton, because only once instance will
// ever be needed in the current autonomy scheme, which has one autonomy
// executive per lander.

#include <memory>
#include <ros/ros.h>

// ROS Actions - OceanWATERS
#include <actionlib/client/simple_action_client.h>
#include <ow_lander/UnstowAction.h>
#include <ow_lander/StowAction.h>
#include <ow_lander/GrindAction.h>
#include <ow_lander/GuardedMoveAction.h>
#include <ow_lander/DigCircularAction.h>
#include <ow_lander/DigLinearAction.h>
#include <ow_lander/DeliverAction.h>
<<<<<<< HEAD
#include <ow_lander/AntennaPanTiltAction.h>
=======
#include <ow_lander/DiscardAction.h>
>>>>>>> 9f11ff37
#include <ow_plexil/IdentifyLocationAction.h>

#include <control_msgs/JointControllerState.h>
#include <sensor_msgs/JointState.h>
#include <sensor_msgs/Image.h>
#include <sensor_msgs/PointCloud2.h>
#include <geometry_msgs/Point.h>
#include <string>

#include <ow_faults_detection/SystemFaults.h>
#include <ow_faults_detection/ArmFaults.h>
#include <ow_faults_detection/PowerFaults.h>
#include <ow_faults_detection/PTFaults.h>

#include "PlexilInterface.h"

using UnstowActionClient =
  actionlib::SimpleActionClient<ow_lander::UnstowAction>;
using StowActionClient =
  actionlib::SimpleActionClient<ow_lander::StowAction>;
using GrindActionClient =
  actionlib::SimpleActionClient<ow_lander::GrindAction>;
using GuardedMoveActionClient =
  actionlib::SimpleActionClient<ow_lander::GuardedMoveAction>;
using DigCircularActionClient =
  actionlib::SimpleActionClient<ow_lander::DigCircularAction>;
using DigLinearActionClient =
  actionlib::SimpleActionClient<ow_lander::DigLinearAction>;
using DeliverActionClient =
  actionlib::SimpleActionClient<ow_lander::DeliverAction>;
<<<<<<< HEAD
using PanTiltActionClient =
  actionlib::SimpleActionClient<ow_lander::AntennaPanTiltAction>;
=======
using DiscardActionClient =
  actionlib::SimpleActionClient<ow_lander::DiscardAction>;
>>>>>>> 9f11ff37
using IdentifySampleLocationActionClient =
  actionlib::SimpleActionClient<ow_plexil::IdentifyLocationAction>;

// Maps from fault name to the pair (fault value, is fault in progress?)
using FaultMap32 = std::map<std::string,std::pair<uint32_t, bool>>;
using FaultMap64 = std::map<std::string,std::pair<uint64_t, bool>>;

class OwInterface : public PlexilInterface
{
 public:
  static OwInterface* instance();
  OwInterface ();
  ~OwInterface () = default;
  OwInterface (const OwInterface&) = delete;
  OwInterface& operator= (const OwInterface&) = delete;
  void initialize ();

  // Operational interface

  void guardedMove (double x, double y, double z,
                    double direction_x, double direction_y, double direction_z,
                    double search_distance, int id);
  std::vector<double> identifySampleLocation (int num_images,
                                              const std::string& filter_type,
                                              int id);
  // Obsolete
  void tiltAntenna (double degrees, int id);
  void panAntenna (double degrees, int id);

  void panTiltAntenna (double pan_degrees, double tilt_degrees, int id);
  void takePicture (int id);
  void digLinear (double x, double y, double depth, double length,
                  double ground_pos, int id);
  void digCircular (double x, double y, double depth,
                    double ground_pos, bool parallel, int id);
  void grind (double x, double y, double depth, double length,
              bool parallel, double ground_pos, int id);
  void stow (int id);
  void unstow (int id);
  void deliver (int id);
  void discard (double x, double y, double z, int id);
  void setLightIntensity (const std::string& side, double intensity, int id);

  // State/Lookup interface
  double getTilt () const;
  double getPanDegrees () const;
  double getPanVelocity () const;
  double getTiltVelocity () const;
  double getStateOfCharge () const;
  double getRemainingUsefulLife () const;
  double getBatteryTemperature () const;
  bool   groundFound () const;
  double groundPosition () const;
  bool   systemFault () const;
  bool   antennaFault () const;
  bool   armFault () const;
  bool   powerFault () const;

  bool hardTorqueLimitReached (const std::string& joint_name) const;
  bool softTorqueLimitReached (const std::string& joint_name) const;

 private:
  template<typename Service>
  void callService (ros::ServiceClient, Service, std::string name, int id);

  void unstowAction (int id);
  void stowAction (int id);
  void grindAction (double x, double y, double depth, double length,
                    bool parallel, double ground_pos, int id);
  void guardedMoveAction (double x, double y, double z,
                          double dir_x, double dir_y, double dir_z,
                          double search_distance, int id);
  void identifySampleLocationAction (int num_images,
                                     const std::string& filter_type, int id);
  void digCircularAction (double x, double y, double depth,
                          double ground_pos, bool parallel, int id);
  void digLinearAction (double x, double y, double depth, double length,
                        double ground_pos, int id);
<<<<<<< HEAD
  void deliverAction (double x, double y, double z, int id);
  void panTiltAntennaAction (double pan_degrees, double tilt_degrees, int id);
=======
  void deliverAction (int id);
  void discardAction (double x, double y, double z, int id);
>>>>>>> 9f11ff37
  void jointStatesCallback (const sensor_msgs::JointState::ConstPtr&);
  void cameraCallback (const sensor_msgs::Image::ConstPtr&);
  void pointCloudCallback (const sensor_msgs::PointCloud2::ConstPtr&);
  void managePanTilt (const std::string& opname,
                      double current, double goal,
                      const ros::Time& start);
  void systemFaultMessageCallback (const ow_faults_detection::SystemFaults::ConstPtr&);
  void armFaultCallback (const ow_faults_detection::ArmFaults::ConstPtr&);
  void powerFaultCallback (const ow_faults_detection::PowerFaults::ConstPtr&);
  void antennaFaultCallback (const ow_faults_detection::PTFaults::ConstPtr&);
  void antennaOp (const std::string& opname, double degrees,
                  std::unique_ptr<ros::Publisher>&, int id);

  template <typename T1, typename T2>
    void updateFaultStatus (T1 msg_val, T2&,
                            const std::string& component_name,
                            const std::string& state_name); // PLEXIL Lookup name

  template <typename T>
    bool faultActive (const T& fault_map) const;

  // System level faults:

  FaultMap64 m_systemErrors =
  {
    {"ARM_EXECUTION_ERROR", std::make_pair(4,false)},
    {"POWER_EXECUTION_ERROR", std::make_pair(512,false)},
    {"PT_EXECUTION_ERROR", std::make_pair(128,false)}
  };

  FaultMap32 m_armErrors = {
    {"HARDWARE_ERROR", std::make_pair(1, false)},
    {"TRAJECTORY_GENERATION_ERROR", std::make_pair(2, false)},
    {"COLLISION_ERROR", std::make_pair(3, false)},
    {"ESTOP_ERROR", std::make_pair(4, false)},
    {"POSITION_LIMIT_ERROR", std::make_pair(5, false)},
    {"TORQUE_LIMIT_ERROR", std::make_pair(6, false)},
    {"VELOCITY_LIMIT_ERROR", std::make_pair(7, false)},
    {"NO_FORCE_DATA_ERROR", std::make_pair(8, false)}
  };

  FaultMap32 m_powerErrors = {
    {"HARDWARE_ERROR", std::make_pair(1, false)}
  };

  FaultMap32 m_panTiltErrors = {
    {"HARDWARE_ERROR", std::make_pair(1, false)},
    {"JOINT_LIMIT_ERROR", std::make_pair(2, false)}
  };

  std::unique_ptr<ros::NodeHandle> m_genericNodeHandle;

  // Publishers and subscribers

  std::unique_ptr<ros::Publisher> m_antennaTiltPublisher;
  std::unique_ptr<ros::Publisher> m_antennaPanPublisher;
  std::unique_ptr<ros::Publisher> m_leftImageTriggerPublisher;

  std::unique_ptr<ros::Subscriber> m_jointStatesSubscriber;
  std::unique_ptr<ros::Subscriber> m_cameraSubscriber;
  std::unique_ptr<ros::Subscriber> m_pointCloudSubscriber;
  std::unique_ptr<ros::Subscriber> m_socSubscriber;
  std::unique_ptr<ros::Subscriber> m_rulSubscriber;
  std::unique_ptr<ros::Subscriber> m_batteryTempSubscriber;
  std::unique_ptr<ros::Subscriber> m_systemFaultMessagesSubscriber;
  std::unique_ptr<ros::Subscriber> m_armFaultMessagesSubscriber;
  std::unique_ptr<ros::Subscriber> m_powerFaultMessagesSubscriber;
  std::unique_ptr<ros::Subscriber> m_ptFaultMessagesSubscriber;

  // Action clients
  std::unique_ptr<GuardedMoveActionClient> m_guardedMoveClient;
  std::unique_ptr<UnstowActionClient> m_unstowClient;
  std::unique_ptr<StowActionClient> m_stowClient;
  std::unique_ptr<GrindActionClient> m_grindClient;
  std::unique_ptr<DigCircularActionClient> m_digCircularClient;
  std::unique_ptr<DigLinearActionClient> m_digLinearClient;
  std::unique_ptr<DeliverActionClient> m_deliverClient;
<<<<<<< HEAD
  std::unique_ptr<PanTiltActionClient> m_panTiltClient;
=======
  std::unique_ptr<DiscardActionClient> m_discardClient;
>>>>>>> 9f11ff37
  std::unique_ptr<IdentifySampleLocationActionClient> m_identifySampleLocationClient;

  // Antenna state - note that pan and tilt can be concurrent.
  double m_currentPan, m_currentTilt;
  double m_goalPan, m_goalTilt;      // commanded pan/tilt values
  bool m_pointCloudRecieved;
  ros::Time m_panStart, m_tiltStart; // pan/tilt start times
};

#endif<|MERGE_RESOLUTION|>--- conflicted
+++ resolved
@@ -21,11 +21,8 @@
 #include <ow_lander/DigCircularAction.h>
 #include <ow_lander/DigLinearAction.h>
 #include <ow_lander/DeliverAction.h>
-<<<<<<< HEAD
 #include <ow_lander/AntennaPanTiltAction.h>
-=======
 #include <ow_lander/DiscardAction.h>
->>>>>>> 9f11ff37
 #include <ow_plexil/IdentifyLocationAction.h>
 
 #include <control_msgs/JointControllerState.h>
@@ -56,13 +53,10 @@
   actionlib::SimpleActionClient<ow_lander::DigLinearAction>;
 using DeliverActionClient =
   actionlib::SimpleActionClient<ow_lander::DeliverAction>;
-<<<<<<< HEAD
 using PanTiltActionClient =
   actionlib::SimpleActionClient<ow_lander::AntennaPanTiltAction>;
-=======
 using DiscardActionClient =
   actionlib::SimpleActionClient<ow_lander::DiscardAction>;
->>>>>>> 9f11ff37
 using IdentifySampleLocationActionClient =
   actionlib::SimpleActionClient<ow_plexil::IdentifyLocationAction>;
 
@@ -141,13 +135,10 @@
                           double ground_pos, bool parallel, int id);
   void digLinearAction (double x, double y, double depth, double length,
                         double ground_pos, int id);
-<<<<<<< HEAD
   void deliverAction (double x, double y, double z, int id);
   void panTiltAntennaAction (double pan_degrees, double tilt_degrees, int id);
-=======
   void deliverAction (int id);
   void discardAction (double x, double y, double z, int id);
->>>>>>> 9f11ff37
   void jointStatesCallback (const sensor_msgs::JointState::ConstPtr&);
   void cameraCallback (const sensor_msgs::Image::ConstPtr&);
   void pointCloudCallback (const sensor_msgs::PointCloud2::ConstPtr&);
@@ -225,11 +216,8 @@
   std::unique_ptr<DigCircularActionClient> m_digCircularClient;
   std::unique_ptr<DigLinearActionClient> m_digLinearClient;
   std::unique_ptr<DeliverActionClient> m_deliverClient;
-<<<<<<< HEAD
   std::unique_ptr<PanTiltActionClient> m_panTiltClient;
-=======
   std::unique_ptr<DiscardActionClient> m_discardClient;
->>>>>>> 9f11ff37
   std::unique_ptr<IdentifySampleLocationActionClient> m_identifySampleLocationClient;
 
   // Antenna state - note that pan and tilt can be concurrent.
