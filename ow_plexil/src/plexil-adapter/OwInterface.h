// The Notices and Disclaimers for Ocean Worlds Autonomy Testbed for Exploration
// Research and Simulation can be found in README.md in the root directory of
// this repository.

#ifndef Ow_Interface_H
#define Ow_Interface_H

// Interface to lander simulator.  Singleton, because only once instance will
// ever be needed in the current autonomy scheme, which has one autonomy
// executive per lander.

#include <memory>
#include <ros/ros.h>

// ROS Actions - OceanWATERS
#include <actionlib/client/simple_action_client.h>
#include <actionlib_msgs/GoalStatusArray.h>
#include <ow_lander/UnstowAction.h>
#include <ow_lander/StowAction.h>
#include <ow_lander/GrindAction.h>
#include <ow_lander/GuardedMoveAction.h>
#include <ow_lander/ArmMoveJointAction.h>
#include <ow_lander/ArmMoveJointsAction.h>
#include <ow_lander/DigCircularAction.h>
#include <ow_lander/DigLinearAction.h>
#include <ow_lander/DeliverAction.h>
#include <ow_lander/AntennaPanTiltAction.h>
#include <ow_lander/DiscardAction.h>
#include <ow_lander/CameraCaptureAction.h>
#include <ow_lander/LightSetIntensityAction.h>
#include <ow_plexil/IdentifyLocationAction.h>

#include <control_msgs/JointControllerState.h>
#include <sensor_msgs/JointState.h>
#include <sensor_msgs/Image.h>
#include <sensor_msgs/PointCloud2.h>
#include <geometry_msgs/Point.h>
#include <string>

#include <owl_msgs/SystemFaultsStatus.h>
#include <owl_msgs/ArmFaultsStatus.h>
<<<<<<< HEAD
#include <owl_msgs/PowerFaultsStatus.h>
#include <ow_faults_detection/PTFaults.h>
=======
#include <ow_faults_detection/PowerFaults.h>
#include <owl_msgs/PanTiltFaultsStatus.h>
>>>>>>> 70fc4bc8

#include "PlexilInterface.h"

using UnstowActionClient =
  actionlib::SimpleActionClient<ow_lander::UnstowAction>;
using StowActionClient =
  actionlib::SimpleActionClient<ow_lander::StowAction>;
using GrindActionClient =
  actionlib::SimpleActionClient<ow_lander::GrindAction>;
using GuardedMoveActionClient =
  actionlib::SimpleActionClient<ow_lander::GuardedMoveAction>;
using ArmMoveJointActionClient =
  actionlib::SimpleActionClient<ow_lander::ArmMoveJointAction>;
using ArmMoveJointsActionClient =
  actionlib::SimpleActionClient<ow_lander::ArmMoveJointsAction>;
using DigCircularActionClient =
  actionlib::SimpleActionClient<ow_lander::DigCircularAction>;
using DigLinearActionClient =
  actionlib::SimpleActionClient<ow_lander::DigLinearAction>;
using DeliverActionClient =
  actionlib::SimpleActionClient<ow_lander::DeliverAction>;
using PanTiltActionClient =
  actionlib::SimpleActionClient<ow_lander::AntennaPanTiltAction>;
using DiscardActionClient =
  actionlib::SimpleActionClient<ow_lander::DiscardAction>;
using CameraCaptureActionClient =
  actionlib::SimpleActionClient<ow_lander::CameraCaptureAction>;
using LightSetIntensityActionClient =
  actionlib::SimpleActionClient<ow_lander::LightSetIntensityAction>;

// The only ow_plexil-defined action.
using IdentifySampleLocationActionClient =
  actionlib::SimpleActionClient<ow_plexil::IdentifyLocationAction>;


// Maps from fault name to the pair (fault value, is fault in progress?)
using FaultMap32 = std::map<std::string,std::pair<uint32_t, bool>>;
using FaultMap64 = std::map<std::string,std::pair<uint64_t, bool>>;

class OwInterface : public PlexilInterface
{
 public:
  static OwInterface* instance();
  OwInterface ();
  ~OwInterface () = default;
  OwInterface (const OwInterface&) = delete;
  OwInterface& operator= (const OwInterface&) = delete;
  void initialize ();

  // Operational interface

  void guardedMove (double x, double y, double z,
                    double direction_x, double direction_y, double direction_z,
                    double search_distance, int id);
  void armMoveJoint (bool relative, int joint, double angle,
                     int id);
  void armMoveJoints (bool relative,
                      const std::vector<double>& angles,
                      int id);
  std::vector<double> identifySampleLocation (int num_images,
                                              const std::string& filter_type,
                                              int id);

  void panTiltAntenna (double pan_degrees, double tilt_degrees, int id);
  void cameraCapture (double exposure_secs, int id);
  void digLinear (double x, double y, double depth, double length,
                  double ground_pos, int id);
  void digCircular (double x, double y, double depth,
                    double ground_pos, bool parallel, int id);
  void grind (double x, double y, double depth, double length,
              bool parallel, double ground_pos, int id);
  void stow (int id);
  void unstow (int id);
  void deliver (int id);
  void discard (double x, double y, double z, int id);
  void lightSetIntensity (const std::string& side, double intensity, int id);

  // State/Lookup interface
  double getTiltRadians () const;
  double getTiltDegrees () const;
  double getPanRadians () const;
  double getPanDegrees () const;
  double getPanVelocity () const;
  double getTiltVelocity () const;
  double getStateOfCharge () const;
  double getRemainingUsefulLife () const;
  double getBatteryTemperature () const;
  bool   groundFound () const;
  double groundPosition () const;
  bool   systemFault () const;
  bool   antennaFault () const;
  bool   armFault () const;
  bool   powerFault () const;
  bool   anglesEquivalent (double deg1, double deg2, double tolerance);
  bool   hardTorqueLimitReached (const std::string& joint_name) const;
  bool   softTorqueLimitReached (const std::string& joint_name) const;

  int actionGoalStatus (const std::string& action_name) const;

 private:
  void addSubscriber (const std::string& topic, const std::string& operation);
  template<typename Service>
  void callService (ros::ServiceClient, Service, std::string name, int id);

  void unstowAction (int id);
  void stowAction (int id);
  void grindAction (double x, double y, double depth, double length,
                    bool parallel, double ground_pos, int id);
  void guardedMoveAction (double x, double y, double z,
                          double dir_x, double dir_y, double dir_z,
                          double search_distance, int id);
  void armMoveJointAction (bool relative, int joint,
                           double angle, int id);
  void armMoveJointsAction (bool relative, const std::vector<double>& angles,
                            int id);
  void identifySampleLocationAction (int num_images,
                                     const std::string& filter_type, int id);
  void digCircularAction (double x, double y, double depth,
                          double ground_pos, bool parallel, int id);
  void digLinearAction (double x, double y, double depth, double length,
                        double ground_pos, int id);
  void panTiltAntennaAction (double pan_degrees, double tilt_degrees, int id);
  void deliverAction (int id);
  void discardAction (double x, double y, double z, int id);
  void cameraCaptureAction (double exposure_secs, int id);
  void lightSetIntensityAction (const std::string& side, double intensity, int id);
  void jointStatesCallback (const sensor_msgs::JointState::ConstPtr&);
  void systemFaultMessageCallback (const owl_msgs::SystemFaultsStatus::ConstPtr&);
  void armFaultCallback (const owl_msgs::ArmFaultsStatus::ConstPtr&);
<<<<<<< HEAD
  void powerFaultCallback (const owl_msgs::PowerFaultsStatus::ConstPtr&);
  void antennaFaultCallback (const ow_faults_detection::PTFaults::ConstPtr&);
=======
  void powerFaultCallback (const ow_faults_detection::PowerFaults::ConstPtr&);
  void antennaFaultCallback (const owl_msgs::PanTiltFaultsStatus::ConstPtr&);
>>>>>>> 70fc4bc8
  void antennaOp (const std::string& opname, double degrees,
                  std::unique_ptr<ros::Publisher>&, int id);
  void actionGoalStatusCallback (const actionlib_msgs::GoalStatusArray::ConstPtr&,
                                 const std::string);

  template <typename T1, typename T2>
    void updateFaultStatus (T1 msg_val, T2&,
                            const std::string& component_name,
                            const std::string& state_name); // PLEXIL Lookup name

  template <typename T>
    bool faultActive (const T& fault_map) const;

  // System level faults:

  FaultMap64 m_systemErrors = {
    {"SYSTEM", std::make_pair(
        owl_msgs::SystemFaultsStatus::SYSTEM,false)},
    {"ARM_GOAL_ERROR", std::make_pair(
        owl_msgs::SystemFaultsStatus::ARM_GOAL_ERROR,false)},
    {"ARM_EXECUTION_ERROR", std::make_pair(
        owl_msgs::SystemFaultsStatus::ARM_EXECUTION_ERROR,false)},
    {"TASK_GOAL_ERROR", std::make_pair(
        owl_msgs::SystemFaultsStatus::TASK_GOAL_ERROR,false)},
    {"CAMERA_GOAL_ERROR", std::make_pair(
        owl_msgs::SystemFaultsStatus::CAMERA_GOAL_ERROR,false)},
    {"CAMERA_EXECUTION_ERROR", std::make_pair(
        owl_msgs::SystemFaultsStatus::CAMERA_EXECUTION_ERROR,false)},
    {"PAN_TILT_GOAL_ERROR", std::make_pair(
        owl_msgs::SystemFaultsStatus::PAN_TILT_GOAL_ERROR,false)},
    {"PAN_TILT_EXECUTION_ERROR", std::make_pair(
        owl_msgs::SystemFaultsStatus::PAN_TILT_EXECUTION_ERROR,false)},
    {"LANDER_EXECUTION_ERROR", std::make_pair(
        owl_msgs::SystemFaultsStatus::LANDER_EXECUTION_ERROR,false)},
    {"POWER_EXECUTION_ERROR", std::make_pair(
        owl_msgs::SystemFaultsStatus::POWER_EXECUTION_ERROR,false)}
  };

  FaultMap64 m_armErrors = {
    {"HARDWARE", std::make_pair(
        owl_msgs::ArmFaultsStatus::HARDWARE, false)},
    {"TRAJECTORY_GENERATION", std::make_pair(
        owl_msgs::ArmFaultsStatus::TRAJECTORY_GENERATION, false)},
    {"COLLISION", std::make_pair(
        owl_msgs::ArmFaultsStatus::COLLISION, false)},
    {"E_STOP", std::make_pair(
        owl_msgs::ArmFaultsStatus::E_STOP, false)},
    {"POSITION_LIMIT", std::make_pair(
        owl_msgs::ArmFaultsStatus::POSITION_LIMIT, false)},
    {"JOINT_TORQUE_LIMIT", std::make_pair(
        owl_msgs::ArmFaultsStatus::JOINT_TORQUE_LIMIT, false)},
    {"VELOCITY_LIMIT", std::make_pair(
        owl_msgs::ArmFaultsStatus::VELOCITY_LIMIT, false)},
    {"NO_FORCE_DATA", std::make_pair(
        owl_msgs::ArmFaultsStatus::NO_FORCE_DATA, false)},
    {"FORCE_TORQUE_LIMIT", std::make_pair(
        owl_msgs::ArmFaultsStatus::FORCE_TORQUE_LIMIT, false)},
  };

  FaultMap32 m_powerErrors = {
    {"LOW_STATE_OF_CHARGE", std::make_pair(
        owl_msgs::PowerFaultsStatus::LOW_STATE_OF_CHARGE, false)},
    {"INSTANTANEOUS_CAPACITY_LOSS", std::make_pair(
        owl_msgs::PowerFaultsStatus::INSTANTANEOUS_CAPACITY_LOSS, false)},
    {"THERMAL_FAULT", std::make_pair(
        owl_msgs::PowerFaultsStatus::THERMAL_FAULT, false)}
  };

  FaultMap64 m_panTiltErrors = {
    {"PAN_JOINT_LOCKED", std::make_pair(
      owl_msgs::PanTiltFaultsStatus::PAN_JOINT_LOCKED, false)},
    {"TILT_JOINT_LOCKED", std::make_pair(
      owl_msgs::PanTiltFaultsStatus::TILT_JOINT_LOCKED, false)}
  };

  // Publishers and subscribers

  std::unique_ptr<ros::Publisher> m_antennaTiltPublisher;
  std::unique_ptr<ros::Publisher> m_antennaPanPublisher;
  std::unique_ptr<ros::Publisher> m_leftImageTriggerPublisher;

  // Generic container because the subscribers are not referenced;
  // only their callback functions are of use.
  std::vector<std::unique_ptr<ros::Subscriber>> m_subscribers;

  // Action clients
  std::unique_ptr<GuardedMoveActionClient> m_guardedMoveClient;
  std::unique_ptr<ArmMoveJointActionClient> m_armMoveJointClient;
  std::unique_ptr<ArmMoveJointsActionClient> m_armMoveJointsClient;
  std::unique_ptr<UnstowActionClient> m_unstowClient;
  std::unique_ptr<StowActionClient> m_stowClient;
  std::unique_ptr<GrindActionClient> m_grindClient;
  std::unique_ptr<DigCircularActionClient> m_digCircularClient;
  std::unique_ptr<DigLinearActionClient> m_digLinearClient;
  std::unique_ptr<DeliverActionClient> m_deliverClient;
  std::unique_ptr<PanTiltActionClient> m_panTiltClient;
  std::unique_ptr<DiscardActionClient> m_discardClient;
  std::unique_ptr<CameraCaptureActionClient> m_cameraCaptureClient;
  std::unique_ptr<LightSetIntensityActionClient> m_lightSetIntensityClient;

  std::unique_ptr<IdentifySampleLocationActionClient> m_identifySampleLocationClient;

  // Antenna state
  double m_currentPanRadians, m_currentTiltRadians;
};

#endif<|MERGE_RESOLUTION|>--- conflicted
+++ resolved
@@ -39,13 +39,8 @@
 
 #include <owl_msgs/SystemFaultsStatus.h>
 #include <owl_msgs/ArmFaultsStatus.h>
-<<<<<<< HEAD
 #include <owl_msgs/PowerFaultsStatus.h>
-#include <ow_faults_detection/PTFaults.h>
-=======
-#include <ow_faults_detection/PowerFaults.h>
 #include <owl_msgs/PanTiltFaultsStatus.h>
->>>>>>> 70fc4bc8
 
 #include "PlexilInterface.h"
 
@@ -175,13 +170,8 @@
   void jointStatesCallback (const sensor_msgs::JointState::ConstPtr&);
   void systemFaultMessageCallback (const owl_msgs::SystemFaultsStatus::ConstPtr&);
   void armFaultCallback (const owl_msgs::ArmFaultsStatus::ConstPtr&);
-<<<<<<< HEAD
   void powerFaultCallback (const owl_msgs::PowerFaultsStatus::ConstPtr&);
-  void antennaFaultCallback (const ow_faults_detection::PTFaults::ConstPtr&);
-=======
-  void powerFaultCallback (const ow_faults_detection::PowerFaults::ConstPtr&);
   void antennaFaultCallback (const owl_msgs::PanTiltFaultsStatus::ConstPtr&);
->>>>>>> 70fc4bc8
   void antennaOp (const std::string& opname, double degrees,
                   std::unique_ptr<ros::Publisher>&, int id);
   void actionGoalStatusCallback (const actionlib_msgs::GoalStatusArray::ConstPtr&,
@@ -241,7 +231,7 @@
         owl_msgs::ArmFaultsStatus::FORCE_TORQUE_LIMIT, false)},
   };
 
-  FaultMap32 m_powerErrors = {
+  FaultMap64 m_powerErrors = {
     {"LOW_STATE_OF_CHARGE", std::make_pair(
         owl_msgs::PowerFaultsStatus::LOW_STATE_OF_CHARGE, false)},
     {"INSTANTANEOUS_CAPACITY_LOSS", std::make_pair(
