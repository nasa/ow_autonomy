// The Notices and Disclaimers for Ocean Worlds Autonomy Testbed for Exploration
// Research and Simulation can be found in README.md in the root directory of
// this repository.

// Interface specific to OceanWATERS' lander.

#ifndef Ow_Interface_H
#define Ow_Interface_H

#include "LanderInterface.h"

// ROS action used only in this package

#include <ow_plexil/IdentifyLocationAction.h>

using IdentifySampleLocationActionClient =
  actionlib::SimpleActionClient<ow_plexil::IdentifyLocationAction>;


// Testbed-common ROS actions

#include <owl_msgs/ArmFindSurfaceAction.h>
#include <owl_msgs/TaskDiscardSampleAction.h>
#include <owl_msgs/PanTiltMoveCartesianAction.h>
#include <owl_msgs/TaskGrindAction.h>
#include <owl_msgs/ArmMoveJointsAction.h>
#include <owl_msgs/ArmMoveJointsGuardedAction.h>
#include <owl_msgs/TaskScoopCircularAction.h>
#include <owl_msgs/TaskScoopLinearAction.h>
#include <owl_msgs/CameraSetExposureAction.h>
#include <owl_msgs/LightSetIntensityAction.h>

using ArmFindSurfaceActionClient =
  actionlib::SimpleActionClient<owl_msgs::ArmFindSurfaceAction>;
using TaskGrindActionClient =
  actionlib::SimpleActionClient<owl_msgs::TaskGrindAction>;
using ArmMoveJointsActionClient =
  actionlib::SimpleActionClient<owl_msgs::ArmMoveJointsAction>;
using ArmMoveJointsGuardedActionClient =
  actionlib::SimpleActionClient<owl_msgs::ArmMoveJointsGuardedAction>;
using PanTiltMoveCartesianActionClient =
  actionlib::SimpleActionClient<owl_msgs::PanTiltMoveCartesianAction>;
using TaskScoopCircularActionClient =
  actionlib::SimpleActionClient<owl_msgs::TaskScoopCircularAction>;
using TaskScoopLinearActionClient =
  actionlib::SimpleActionClient<owl_msgs::TaskScoopLinearAction>;
using CameraSetExposureActionClient =
  actionlib::SimpleActionClient<owl_msgs::CameraSetExposureAction>;
using LightSetIntensityActionClient =
  actionlib::SimpleActionClient<owl_msgs::LightSetIntensityAction>;
using TaskDiscardSampleActionClient =
  actionlib::SimpleActionClient<owl_msgs::TaskDiscardSampleAction>;


// OceanWATERS-specific ROS actions

#include <ow_lander/GuardedMoveAction.h>
#include <ow_lander/DockIngestSampleAction.h>
#include <ow_lander/TiltAction.h>
#include <ow_lander/PanAction.h>

using GuardedMoveActionClient =
  actionlib::SimpleActionClient<ow_lander::GuardedMoveAction>;
using PanActionClient = actionlib::SimpleActionClient<ow_lander::PanAction>;
using TiltActionClient = actionlib::SimpleActionClient<ow_lander::TiltAction>;
using DockIngestSampleActionClient =
  actionlib::SimpleActionClient<ow_lander::DockIngestSampleAction>;


// Telemetry
#include <owl_msgs/ArmEndEffectorForceTorque.h>

class OwInterface : public LanderInterface
{
 public:
  static OwInterface* instance();
  OwInterface ();
  ~OwInterface () = default;
  OwInterface (const OwInterface&) = delete;
  OwInterface& operator= (const OwInterface&) = delete;
  void initialize ();

  // Operational interface

  void armFindSurface (int frame,
                       bool relative,
                       const std::vector<double>& pos,
                       const std::vector<double>& normal,
                       double distance,
                       double overdrive,
                       double force_threshold,
                       double torque_threshold,
                       int id) override;
  void taskDiscardSample (int frame, bool relative,
                          const std::vector<double>& point,
                          double height, int id) override;
  void guardedMove (double x, double y, double z,
                    double direction_x, double direction_y, double direction_z,
                    double search_distance, int id);
  void armMoveJoints (bool relative, const std::vector<double>& angles, int id);
  void armMoveJointsGuarded (bool relative,
                             const std::vector<double>& angles,
                             double force_threshold,
                             double torque_threshold,
                             int id);
  std::vector<double> identifySampleLocation (int num_images,
                                              const std::string& filter_type,
                                              int id);

  void pan (double degrees, int id);
  void tilt (double degrees, int id);
  void panTiltCartesian (int frame, double x, double y, double z, int id);
  void cameraSetExposure (double exposure_secs, int id);
  void dockIngestSample (int id);
  void scoopLinear (int frame, bool relative, double x, double y, double z,
                    double depth, double length, int id);
  void scoopCircular (int frame, bool relative, double x, double y, double z,
                      double depth, bool parallel, int id);
  void grind (double x, double y, double depth, double length,
              bool parallel, double ground_pos, int id);
  void armStop (int id);
  void armStow (int id);
  void armUnstow (int id);
  void lightSetIntensity (const std::string& side, double intensity, int id);
  bool injectSimulatedFault (const std::string &fault_name,
                             double probability) const;
  bool clearSimulatedFault (const std::string &fault_name,
                            double probability) const;

  // State/Lookup interface
  std::vector<double> getArmEndEffectorFT () const override;
  bool groundFound () const;
  double groundPosition () const;
<<<<<<< HEAD
  bool   hardTorqueLimitReached (const std::string& joint_name) const;
  bool   softTorqueLimitReached (const std::string& joint_name) const;
  bool   systemFault () const override;
  bool   armGoalError () const;
  bool   cameraGoalError () const;
  bool   panTiltGoalError () const;
  bool   taskGoalError () const;
=======
  bool hardTorqueLimitReached (const std::string& joint_name) const;
  bool softTorqueLimitReached (const std::string& joint_name) const;

  // Fault-related Lookup support
  bool systemFault () const override;
  bool armGoalError () const;
  bool armExecutionError () const;
  bool taskGoalError () const;
  bool cameraGoalError () const;
  bool cameraExecutionError () const;
  bool panTiltGoalError () const;
  bool panTiltExecutionError () const;
  bool powerExecutionError () const;
  bool miscSystemError () const;
>>>>>>> bed8b354
  std::vector<std::string> getActiveFaults (const std::string& subsystem) const;
  bool   isOperable (const std::string& subsystem_name) const;
  bool   isFaulty (const std::string& subsystem_name) const;

 private:
  void armFindSurfaceAction (int frame, bool relative,
                             const geometry_msgs::Point& pos,
                             const geometry_msgs::Vector3& normal,
                             double distance, double overdrive,
                             double force_threshold, double torque_threshold,
                             int id);
  void taskDiscardSampleAction (int frame, bool relative,
                                const std::vector<double>& point,
                                double height, int id);
  void grindAction (double x, double y, double depth, double length,
                    bool parallel, double ground_pos, int id);
  void guardedMoveAction (double x, double y, double z,
                          double dir_x, double dir_y, double dir_z,
                          double search_distance, int id);
  void armMoveJointsAction (bool relative, const std::vector<double>& angles,
                            int id);
  void armMoveJointsGuardedAction (bool relative,
                                   const std::vector<double>& angles,
                                   double force_threshold,
                                   double torque_threshold,
                                   int id);
  void identifySampleLocationAction (int num_images,
                                     const std::string& filter_type, int id);
  void panAction (double degrees, int id);
  void tiltAction (double degrees, int id);
  void panTiltCartesianAction (int frame, double x, double y, double z, int id);
  void scoopLinearAction (int frame, bool relative, double x, double y, double z,
                          double depth, double length, int id);
  void scoopCircularAction (int frame, bool relative, double x, double y, double z,
                            double depth, bool parallel, int id);
  void cameraSetExposureAction (double exposure_secs, int id);
  void dockIngestSampleAction (int id);
  void lightSetIntensityAction (const std::string& side, double intensity, int id);
  void jointStatesCallback (const sensor_msgs::JointState::ConstPtr&);
  void antennaOp (const std::string& opname, double degrees,
                  std::unique_ptr<ros::Publisher>&, int id);
  void ftCallback (const owl_msgs::ArmEndEffectorForceTorque::ConstPtr&);
  void systemFaultMessageCallback (const owl_msgs::SystemFaultsStatus::ConstPtr& msg);

<<<<<<< HEAD
  // System-level faults
  FaultMap m_systemErrors = {
    {"SystemError", std::make_pair(
=======
  // See detailed explanation of FaultMap in LanderInterface.h
  FaultMap m_systemErrors =
  {
    // The first flag covers faults that don't have their own flag.
    {"MiscSystemError", std::make_pair(
>>>>>>> bed8b354
        owl_msgs::SystemFaultsStatus::SYSTEM,false)},
    {"ArmGoalError", std::make_pair(
        owl_msgs::SystemFaultsStatus::ARM_GOAL_ERROR,false)},
    {"ArmExecutionError", std::make_pair(
        owl_msgs::SystemFaultsStatus::ARM_EXECUTION_ERROR,false)},
    {"TaskGoalError", std::make_pair(
        owl_msgs::SystemFaultsStatus::TASK_GOAL_ERROR,false)},
    {"CameraGoalError", std::make_pair(
        owl_msgs::SystemFaultsStatus::CAMERA_GOAL_ERROR,false)},
    {"CameraExecutionError", std::make_pair(
        owl_msgs::SystemFaultsStatus::CAMERA_EXECUTION_ERROR,false)},
    {"PanTiltGoalError", std::make_pair(
        owl_msgs::SystemFaultsStatus::PAN_TILT_GOAL_ERROR,false)},
    {"PanTiltExecutionError", std::make_pair(
        owl_msgs::SystemFaultsStatus::PAN_TILT_EXECUTION_ERROR,false)},
    {"PowerExecutionError", std::make_pair(
        owl_msgs::SystemFaultsStatus::POWER_EXECUTION_ERROR,false)}
  };

  bool m_fault_dependencies_on;


  // Action clients

  std::unique_ptr<ArmFindSurfaceActionClient> m_armFindSurfaceClient;
  std::unique_ptr<GuardedMoveActionClient> m_guardedMoveClient;
  std::unique_ptr<ArmMoveJointsActionClient> m_armMoveJointsClient;
  std::unique_ptr<ArmMoveJointsGuardedActionClient> m_armMoveJointsGuardedClient;
  std::unique_ptr<TaskGrindActionClient> m_grindClient;
  std::unique_ptr<PanActionClient> m_panClient;
  std::unique_ptr<TiltActionClient> m_tiltClient;
  std::unique_ptr<PanTiltMoveCartesianActionClient> m_panTiltCartesianClient;
  std::unique_ptr<TaskScoopCircularActionClient> m_scoopCircularClient;
  std::unique_ptr<TaskScoopLinearActionClient> m_scoopLinearClient;
  std::unique_ptr<CameraSetExposureActionClient> m_cameraSetExposureClient;
  std::unique_ptr<DockIngestSampleActionClient> m_dockIngestSampleClient;
  std::unique_ptr<LightSetIntensityActionClient> m_lightSetIntensityClient;
  std::unique_ptr<IdentifySampleLocationActionClient> m_identifySampleLocationClient;
  std::unique_ptr<TaskDiscardSampleActionClient> m_taskDiscardSampleClient;

  // Misc state
  std::vector<double> m_end_effector_ft;
};

#endif<|MERGE_RESOLUTION|>--- conflicted
+++ resolved
@@ -131,15 +131,6 @@
   std::vector<double> getArmEndEffectorFT () const override;
   bool groundFound () const;
   double groundPosition () const;
-<<<<<<< HEAD
-  bool   hardTorqueLimitReached (const std::string& joint_name) const;
-  bool   softTorqueLimitReached (const std::string& joint_name) const;
-  bool   systemFault () const override;
-  bool   armGoalError () const;
-  bool   cameraGoalError () const;
-  bool   panTiltGoalError () const;
-  bool   taskGoalError () const;
-=======
   bool hardTorqueLimitReached (const std::string& joint_name) const;
   bool softTorqueLimitReached (const std::string& joint_name) const;
 
@@ -154,7 +145,6 @@
   bool panTiltExecutionError () const;
   bool powerExecutionError () const;
   bool miscSystemError () const;
->>>>>>> bed8b354
   std::vector<std::string> getActiveFaults (const std::string& subsystem) const;
   bool   isOperable (const std::string& subsystem_name) const;
   bool   isFaulty (const std::string& subsystem_name) const;
@@ -199,17 +189,11 @@
   void ftCallback (const owl_msgs::ArmEndEffectorForceTorque::ConstPtr&);
   void systemFaultMessageCallback (const owl_msgs::SystemFaultsStatus::ConstPtr& msg);
 
-<<<<<<< HEAD
-  // System-level faults
-  FaultMap m_systemErrors = {
-    {"SystemError", std::make_pair(
-=======
   // See detailed explanation of FaultMap in LanderInterface.h
   FaultMap m_systemErrors =
   {
     // The first flag covers faults that don't have their own flag.
     {"MiscSystemError", std::make_pair(
->>>>>>> bed8b354
         owl_msgs::SystemFaultsStatus::SYSTEM,false)},
     {"ArmGoalError", std::make_pair(
         owl_msgs::SystemFaultsStatus::ARM_GOAL_ERROR,false)},
