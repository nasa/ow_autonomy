--- conflicted
+++ resolved
@@ -37,98 +37,12 @@
   r->update(OwInterface::instance()->hardTorqueLimitReached(joint));
 }
 
-<<<<<<< HEAD
 static void soft_torque_limit_reached (const State& s, LookupReceiver* r)
 {
   string joint;
   s.parameters()[0].getValue(joint);
   r->update(OwInterface::instance()->softTorqueLimitReached(joint));
 }
-=======
-  // Plan interface specific to OceanWATERS
-  
-  else if (state_name == "UsingOceanWATERS") {
-    value_out = true;
-  }
-  else if (state_name == "UsingOWLAT") {
-    value_out = false;
-  }
-  else if (state_name == "HardTorqueLimitReached") {
-    string s;
-    args[0].getValue(s);
-    value_out = OwInterface::instance()->hardTorqueLimitReached(s);
-  }
-  else if (state_name == "SoftTorqueLimitReached") {
-    string s;
-    args[0].getValue(s);
-    value_out = OwInterface::instance()->softTorqueLimitReached(s);
-  }
-  else if (state_name == "Running") {
-    string operation;
-    args[0].getValue(operation);
-    value_out = OwInterface::instance()->running (operation);
-  }
-  else if (state_name == "IsOperable") {
-    string operation;
-    args[0].getValue(operation);
-    value_out = OwInterface::instance()->getIsOperable (operation);
-  }
-  else if (state_name == "IsFaulty") {
-    string operation;
-    args[0].getValue(operation);
-    value_out = OwInterface::instance()->getIsFaulty (operation);
-  }
-  else if (state_name == "ActiveFaults") {
-    string operation;
-    args[0].getValue(operation);
-    value_out = OwInterface::instance()->getActiveFaults (operation);
-  }
-  else if (state_name == "GroundFound") {
-    value_out = OwInterface::instance()->groundFound();
-  }
-  else if (state_name == "GroundPosition") {
-    value_out = OwInterface::instance()->groundPosition();
-  }
-  // Faults
-  else if (state_name == "SystemFault") {
-    value_out = OwInterface::instance()->systemFault();
-  }
-  else if (state_name == "AntennaFault") {
-    value_out = OwInterface::instance()->antennaFault();
-  }
-  else if (state_name == "AntennaPanFault") {
-    value_out = OwInterface::instance()->antennaPanFault();
-  }
-  else if (state_name == "AntennaTiltFault") {
-    value_out = OwInterface::instance()->antennaTiltFault();
-  }
-  else if (state_name == "ArmFault") {
-    value_out = OwInterface::instance()->armFault();
-  }
-  else if (state_name == "PowerFault") {
-    value_out = OwInterface::instance()->powerFault();
-  }
-  else if (state_name == "CameraFault") {
-    value_out = OwInterface::instance()->cameraFault();
-  }
-  else if (state_name == "ArmEndEffectorForceTorque") {
-    vector<double> ft = OwInterface::instance()->getEndEffectorFT();
-    value_out = (Value) ft;
-  }
-  else if (state_name == "ActionGoalStatus") {
-    string s;
-    args[0].getValue(s);
-    value_out = OwInterface::instance()->actionGoalStatus(s);
-  }
-  else if (state_name == "AnglesEquivalent") {
-    double deg1, deg2, tolerance;
-    args[0].getValue(deg1);
-    args[1].getValue(deg2);
-    args[2].getValue(tolerance);
-    value_out = OwInterface::instance()->anglesEquivalent (deg1, deg2, tolerance);
-  }
-  else retval = false;
->>>>>>> 62f1337d
 
 static void running (const State& s, LookupReceiver* r)
 {
