--- conflicted
+++ resolved
@@ -211,7 +211,7 @@
 
 static void inject_simulated_fault (Command* cmd, AdapterExecInterface* intf)
 {
-  // Any supported non-goal fault 
+  // Any supported non-goal fault
   double probability;
   string fault_name;
   const vector<Value>& args = cmd->getArgValues();
@@ -228,7 +228,7 @@
 
 static void clear_simulated_fault (Command* cmd, AdapterExecInterface* intf)
 {
-  // Any supported non-goal fault 
+  // Any supported non-goal fault
   double probability;
   string fault_name;
   const vector<Value>& args = cmd->getArgValues();
@@ -286,7 +286,7 @@
     acknowledge_command_denied (cmd, intf);
   }
 }
- 
+
 static void identify_sample_location (Command* cmd, AdapterExecInterface* intf)
 {
   int num_pictures;
@@ -326,7 +326,6 @@
   LanderAdapter::s_interface = OwInterface::instance();
 
   // Commands
-<<<<<<< HEAD
   config->registerCommandHandlerFunction("grind", grind);
   config->registerCommandHandlerFunction("guarded_move", guarded_move);
   config->registerCommandHandlerFunction("arm_move_joints", arm_move_joints);
@@ -346,6 +345,12 @@
                                          camera_set_exposure);
   config->registerCommandHandlerFunction("light_set_intensity",
                                          light_set_intensity);
+  // Note: the following two are simulation utilities and not valid
+  // commands for mission plans.
+  config->registerCommandHandlerFunction("inject_simulated_fault",
+                                         inject_simulated_fault);
+  config->registerCommandHandlerFunction("clear_simulated_fault",
+                                         clear_simulated_fault);
 
   // Lookups
 
@@ -356,31 +361,6 @@
 					lookupHandler<int>(10));
   config->registerLookupHandlerFunction("CollectAndTransferTimeout",
 					lookupHandler<int>(10));
-=======
-  g_configuration->registerCommandHandler("grind", grind);
-  g_configuration->registerCommandHandler("guarded_move", guarded_move);
-  g_configuration->registerCommandHandler("arm_move_joints", arm_move_joints);
-  g_configuration->registerCommandHandler("arm_move_joints_guarded",
-                                          arm_move_joints_guarded);
-  g_configuration->registerCommandHandler("dock_ingest_sample", dock_ingest_sample);
-  g_configuration->registerCommandHandler("pan", pan);
-  g_configuration->registerCommandHandler("tilt", tilt);
-  g_configuration->registerCommandHandler("scoop_circular", scoop_circular);
-  g_configuration->registerCommandHandler("scoop_linear", scoop_linear);
-  g_configuration->registerCommandHandler("inject_simulated_fault", inject_simulated_fault);
-  g_configuration->registerCommandHandler("clear_simulated_fault", clear_simulated_fault);
-  g_configuration->registerCommandHandler("pan_tilt_cartesian",
-                                          pan_tilt_cartesian);
-  g_configuration->registerCommandHandler("identify_sample_location",
-                                          identify_sample_location);
-  g_configuration->registerCommandHandler("camera_set_exposure",
-                                          camera_set_exposure);
-  g_configuration->registerCommandHandler("light_set_intensity",
-                                          light_set_intensity);
-  debugMsg("OwAdapter", " initialized.");
-  return true;
-}
->>>>>>> 70dbeda9
 
   // Plan interface specific to OceanWATERS
   config->registerLookupHandlerFunction("UsingOWLAT",
