// The Notices and Disclaimers for Ocean Worlds Autonomy Testbed for Exploration
// Research and Simulation can be found in README.md in the root directory of
// this repository.

// Implementation of PLEXIL interface adapter for OceanWATERS.

// OW
#include "OwAdapter.h"
#include "OwInterface.h"
#include "adapter_support.h"
#include "subscriber.h"

// ROS
#include <ros/ros.h>
#include <geometry_msgs/Point.h>

// PLEXIL API
#include <AdapterConfiguration.hh>
#include <AdapterFactory.hh>
#include <AdapterExecInterface.hh>
#include <ArrayImpl.hh>
#include <Debug.hh>
#include <Expression.hh>
#include <StateCacheEntry.hh>

// C++
#include <string>
using std::string;
using std::vector;
using std::unique_ptr;


//////////////////////// PLEXIL Lookup Support //////////////////////////////

static void stubbed_lookup (const string& name, const string& value)
{
  // This warning is annoying.  Could parameterize it.
  //  ROS_WARN("PLEXIL Adapter: Stubbed lookup of %s returning %s",
  //           name.c_str(), value.c_str());
}


// NOTE: This macro, and the stub it implements, are temporary.
#define STATE_STUB(name,val)                    \
  if (state_name == #name) {                    \
    stubbed_lookup (#name, #val);               \
    value_out = val;                            \
  }

static bool lookup (const string& state_name,
                    const vector<PLEXIL::Value>& args,
                    PLEXIL::Value& value_out)
{
  bool retval = true;

  // Stubbed mission and system parameters.  Many of these will eventually be
  // obsolete.

  STATE_STUB(TrenchLength, 10)
  else STATE_STUB(TrenchGroundPosition, -0.155)
  else STATE_STUB(TrenchWidth, 10)
  else STATE_STUB(TrenchDepth, 2)
  else STATE_STUB(TrenchPitch, 0)
  else STATE_STUB(TrenchYaw, 0)
  else STATE_STUB(TrenchStartX, 5)
  else STATE_STUB(TrenchStartY, 10)
  else STATE_STUB(TrenchStartZ, 0)
  else STATE_STUB(TrenchDumpX, 0)
  else STATE_STUB(TrenchDumpY, 0)
  else STATE_STUB(TrenchDumpZ, 5)
  else STATE_STUB(TrenchIdentified, true)
  else STATE_STUB(TrenchTargetTimeout, 60)
  else STATE_STUB(ExcavationTimeout, 10)
  else STATE_STUB(ExcavationTimeout, 60)
  else STATE_STUB(SampleGood, true)
  else STATE_STUB(CollectAndTransferTimeout, 10)

  else if (state_name == "TiltDegrees") {
    value_out = OwInterface::instance()->getTilt();
  }
  else if (state_name == "PanDegrees") {
    value_out = OwInterface::instance()->getPanDegrees();
  }
  else if (state_name == "PanVelocity") {
    value_out = OwInterface::instance()->getPanVelocity();
  }
  else if (state_name == "TiltVelocity") {
    value_out = OwInterface::instance()->getTiltVelocity();
  }
  else if (state_name == "HardTorqueLimitReached") {
    string s;
    args[0].getValue(s);
    value_out = OwInterface::instance()->hardTorqueLimitReached(s);
  }
  else if (state_name == "SoftTorqueLimitReached") {
    string s;
    args[0].getValue(s);
    value_out = OwInterface::instance()->softTorqueLimitReached(s);
  }
  else if (state_name == "Running") {
    string operation;
    args[0].getValue(operation);
    value_out = OwInterface::instance()->running (operation);
  }
  else if (state_name == "StateOfCharge") {
    value_out = OwInterface::instance()->getStateOfCharge();
  }
  else if (state_name == "RemainingUsefulLife") {
    value_out = OwInterface::instance()->getRemainingUsefulLife();
  }
  else if (state_name == "BatteryTemperature") {
    value_out = OwInterface::instance()->getBatteryTemperature();
  }
  else if (state_name == "GroundFound") {
    value_out = OwInterface::instance()->groundFound();
  }
  else if (state_name == "GroundPosition") {
    value_out = OwInterface::instance()->groundPosition();
  }
  // Faults
  else if (state_name == "SystemFault") {
    value_out = OwInterface::instance()->systemFault();
  }
  else if (state_name == "AntennaFault") {
    value_out = OwInterface::instance()->antennaFault();
  }
  else if (state_name == "ArmFault") {
    value_out = OwInterface::instance()->armFault();
  }
  else if (state_name == "PowerFault") {
    value_out = OwInterface::instance()->powerFault();
  }
  else retval = false;

  return retval;
}

static void stow (Command* cmd, AdapterExecInterface* intf)
{
  unique_ptr<CommandRecord>& cr = new_command_record(cmd, intf);
  OwInterface::instance()->stow (CommandId);
  send_ack_once(*cr);

}

static void unstow (Command* cmd, AdapterExecInterface* intf)
{
  unique_ptr<CommandRecord>& cr = new_command_record(cmd, intf);
  OwInterface::instance()->unstow (CommandId);
  send_ack_once(*cr);
}

static void guarded_move (Command* cmd, AdapterExecInterface* intf)
{
  double x, y, z, dir_x, dir_y, dir_z, search_distance;
  const vector<Value>& args = cmd->getArgValues();
  args[0].getValue(x);
  args[1].getValue(y);
  args[2].getValue(z);
  args[3].getValue(dir_x);
  args[4].getValue(dir_y);
  args[5].getValue(dir_z);
  args[6].getValue(search_distance);
  unique_ptr<CommandRecord>& cr = new_command_record(cmd, intf);
  OwInterface::instance()->guardedMove (x, y, z, dir_x, dir_y, dir_z,
                                        search_distance, CommandId);
  send_ack_once(*cr);
}

static void grind (Command* cmd, AdapterExecInterface* intf)
{
  double x, y, depth, length, ground_pos;
  bool parallel;
  const vector<Value>& args = cmd->getArgValues();
  args[0].getValue(x);
  args[1].getValue(y);
  args[2].getValue(depth);
  args[3].getValue(length);
  args[4].getValue(parallel);
  args[5].getValue(ground_pos);
  unique_ptr<CommandRecord>& cr = new_command_record(cmd, intf);
  OwInterface::instance()->grind(x, y, depth, length, parallel, ground_pos,
                                 CommandId);
  send_ack_once(*cr);
}

static void dig_circular (Command* cmd, AdapterExecInterface* intf)
{
  double x, y, depth, ground_position;
  bool parallel;
  const vector<Value>& args = cmd->getArgValues();
  args[0].getValue(x);
  args[1].getValue(y);
  args[2].getValue(depth);
  args[3].getValue(ground_position);
  args[4].getValue(parallel);
  unique_ptr<CommandRecord>& cr = new_command_record(cmd, intf);
  OwInterface::instance()->digCircular(x, y, depth, ground_position, parallel,
                                       CommandId);
  send_ack_once(*cr);
}

static void dig_linear (Command* cmd, AdapterExecInterface* intf)
{
  double x, y, depth, length, ground_position;
  const vector<Value>& args = cmd->getArgValues();
  args[0].getValue(x);
  args[1].getValue(y);
  args[2].getValue(depth);
  args[3].getValue(length);
  args[4].getValue(ground_position);
  unique_ptr<CommandRecord>& cr = new_command_record(cmd, intf);
  OwInterface::instance()->digLinear(x, y, depth, length, ground_position,
                                     CommandId);
  send_ack_once(*cr);
}

static void deliver (Command* cmd, AdapterExecInterface* intf)
{
  double x, y, z;
  const vector<Value>& args = cmd->getArgValues();
  args[0].getValue(x);
  args[1].getValue(y);
  args[2].getValue(z);
  unique_ptr<CommandRecord>& cr = new_command_record(cmd, intf);
  OwInterface::instance()->deliver (x, y, z, CommandId);
  send_ack_once(*cr);
}

static void tilt_antenna (Command* cmd, AdapterExecInterface* intf)
{
  double degrees;
  const vector<Value>& args = cmd->getArgValues();
  args[0].getValue (degrees);
  unique_ptr<CommandRecord>& cr = new_command_record(cmd, intf);
  OwInterface::instance()->tiltAntenna (degrees, CommandId);
  send_ack_once(*cr);
}

static void pan_antenna (Command* cmd, AdapterExecInterface* intf)
{
  double degrees;
  const vector<Value>& args = cmd->getArgValues();
  args[0].getValue (degrees);
  unique_ptr<CommandRecord>& cr = new_command_record(cmd, intf);
  OwInterface::instance()->panAntenna (degrees, CommandId);
  send_ack_once(*cr);
}

static void take_picture (Command* cmd, AdapterExecInterface* intf)
{
  unique_ptr<CommandRecord>& cr = new_command_record(cmd, intf);
  OwInterface::instance()->takePicture (CommandId);
  send_ack_once(*cr);
}

<<<<<<< HEAD
=======
static void identify_sample_location (Command* cmd, AdapterExecInterface* intf)
{
  int num_pictures;
  std::string filter_type;
  const vector<Value>& args = cmd->getArgValues();
  args[0].getValue (num_pictures);
  args[1].getValue (filter_type);
  std::unique_ptr<CommandRecord>& cr = new_command_record(cmd, intf);
  std::vector<double> point_vector;
  // Get our sample point from identifySampleLocation
  point_vector = OwInterface::instance()->identifySampleLocation (num_pictures, filter_type, CommandId);
  // Checks if we have a valid sized point
  if(point_vector.size() != 3){
    // Resizes the array and initializes values to -500 so we know to skip
    point_vector.resize(1,-500);
  }
  // Contstruct a Value type vector for plexil before returning the result
  Value value_point_vector = Value(point_vector);
  intf->handleCommandReturn(cmd, value_point_vector);
  send_ack_once(*cr);
}

////////////////////// Publish/subscribe support ////////////////////////////

// A localized handle on the adapter, which allows a
// decoupling between the sample system and adapter.
static OwAdapter* TheAdapter;

static State createState (const string& state_name, const vector<Value>& value)
{
  State state(state_name, value.size());
  if (value.size() > 0)
  {
    for(size_t i=0; i<value.size();i++)
    {
      state.setParameter(i, value[i]);
    }
  }
  return state;
}

static void propagate (const State& state, const vector<Value>& value)
{
  TheAdapter->propagateValueChange (state, value);
}

// To do: templatize the following few

static void receiveBool (const string& state_name, bool val)
{
  debugMsg("OwAdapter:receiveBool", " propagating " << state_name
           << " with value " << (val ? "true" : "false"));
  propagate (createState(state_name, EmptyArgs),
             vector<Value> (1, val));
}

static void receiveDouble (const string& state_name, double val)
{
  propagate (createState(state_name, EmptyArgs),
             vector<Value> (1, val));
}

static void receiveString (const string& state_name, const string& val)
{
  propagate (createState(state_name, EmptyArgs),
             vector<Value> (1, val));
}

static void receiveBoolString (const string& state_name,
                               bool val,
                               const string& arg)
{
  propagate (createState(state_name, vector<Value> (1, arg)),
             vector<Value> (1, val));
}

void OwAdapter::propagateValueChange (const State& state,
                                       const vector<Value>& vals) const
{
  if (! isStateSubscribed (state)) {
    debugMsg("OwAdapter:propagateValueChange", " ignoring " << state);
    return;
  }

  debugMsg("OwAdapter:propagateValueChange", " sending " << state);
  m_execInterface.handleValueChange (state, vals.front());
  m_execInterface.notifyOfExternalEvent();
}

bool OwAdapter::isStateSubscribed(const State& state) const
{
  return m_subscribedStates.find(state) != m_subscribedStates.end();
}


///////////////////////////// Member functions //////////////////////////////////


>>>>>>> 3f4fcb1f
OwAdapter::OwAdapter(AdapterExecInterface& execInterface,
                     const pugi::xml_node& configXml)
  : CommonAdapter(execInterface, configXml)
{
  debugMsg("OwAdapter", " created.");
}

bool OwAdapter::initialize()
{
  CommonAdapter::initialize();
  g_configuration->registerCommandHandler("stow", stow);
  g_configuration->registerCommandHandler("unstow", unstow);
  g_configuration->registerCommandHandler("grind", grind);
  g_configuration->registerCommandHandler("guarded_move", guarded_move);
  g_configuration->registerCommandHandler("dig_circular", dig_circular);
  g_configuration->registerCommandHandler("dig_linear", dig_linear);
  g_configuration->registerCommandHandler("deliver", deliver);
  g_configuration->registerCommandHandler("tilt_antenna", tilt_antenna);
  g_configuration->registerCommandHandler("pan_antenna", pan_antenna);
  g_configuration->registerCommandHandler("identify_sample_location", identify_sample_location);
  g_configuration->registerCommandHandler("take_picture", take_picture);
  OwInterface::instance()->setCommandStatusCallback (command_status_callback);
  debugMsg("OwAdapter", " initialized.");
  return true;
}

void OwAdapter::lookupNow (const State& state, StateCacheEntry& entry)
{
  debugMsg("OwAdapter:lookupNow", " called on " << state.name() << " with "
           << state.parameters().size() << " arguments");

  Value retval = Unknown;  // the value of the queried state

  if (! lookup(state.name(), state.parameters(), retval)) {
    ROS_ERROR("PLEXIL Adapter: Invalid lookup name: %s", state.name().c_str());
  }
  entry.update(retval);
}

extern "C" {
  void initow_adapter() {
    REGISTER_ADAPTER(OwAdapter, "ow_adapter");
  }
}<|MERGE_RESOLUTION|>--- conflicted
+++ resolved
@@ -254,8 +254,6 @@
   send_ack_once(*cr);
 }
 
-<<<<<<< HEAD
-=======
 static void identify_sample_location (Command* cmd, AdapterExecInterface* intf)
 {
   int num_pictures;
@@ -278,83 +276,6 @@
   send_ack_once(*cr);
 }
 
-////////////////////// Publish/subscribe support ////////////////////////////
-
-// A localized handle on the adapter, which allows a
-// decoupling between the sample system and adapter.
-static OwAdapter* TheAdapter;
-
-static State createState (const string& state_name, const vector<Value>& value)
-{
-  State state(state_name, value.size());
-  if (value.size() > 0)
-  {
-    for(size_t i=0; i<value.size();i++)
-    {
-      state.setParameter(i, value[i]);
-    }
-  }
-  return state;
-}
-
-static void propagate (const State& state, const vector<Value>& value)
-{
-  TheAdapter->propagateValueChange (state, value);
-}
-
-// To do: templatize the following few
-
-static void receiveBool (const string& state_name, bool val)
-{
-  debugMsg("OwAdapter:receiveBool", " propagating " << state_name
-           << " with value " << (val ? "true" : "false"));
-  propagate (createState(state_name, EmptyArgs),
-             vector<Value> (1, val));
-}
-
-static void receiveDouble (const string& state_name, double val)
-{
-  propagate (createState(state_name, EmptyArgs),
-             vector<Value> (1, val));
-}
-
-static void receiveString (const string& state_name, const string& val)
-{
-  propagate (createState(state_name, EmptyArgs),
-             vector<Value> (1, val));
-}
-
-static void receiveBoolString (const string& state_name,
-                               bool val,
-                               const string& arg)
-{
-  propagate (createState(state_name, vector<Value> (1, arg)),
-             vector<Value> (1, val));
-}
-
-void OwAdapter::propagateValueChange (const State& state,
-                                       const vector<Value>& vals) const
-{
-  if (! isStateSubscribed (state)) {
-    debugMsg("OwAdapter:propagateValueChange", " ignoring " << state);
-    return;
-  }
-
-  debugMsg("OwAdapter:propagateValueChange", " sending " << state);
-  m_execInterface.handleValueChange (state, vals.front());
-  m_execInterface.notifyOfExternalEvent();
-}
-
-bool OwAdapter::isStateSubscribed(const State& state) const
-{
-  return m_subscribedStates.find(state) != m_subscribedStates.end();
-}
-
-
-///////////////////////////// Member functions //////////////////////////////////
-
-
->>>>>>> 3f4fcb1f
 OwAdapter::OwAdapter(AdapterExecInterface& execInterface,
                      const pugi::xml_node& configXml)
   : CommonAdapter(execInterface, configXml)
