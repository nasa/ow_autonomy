set(LIB_NAME ow_adapter)

set (HEADERS
  joint_support.h
  subscriber.h
  action_support.h
  PlexilInterface.h
  OwExecutive.h
  OwInterface.h
  OWLATSimInterface.h
  OwAdapter.h
<<<<<<< HEAD
=======
  joint_support.h
  subscriber.h
  PlexilPlanSelection.h
  TerminalPlanSelection.h
>>>>>>> 43bb451f
)

set (SOURCES
  subscriber.cpp
	action_support.cpp
  PlexilInterface.cpp
  OwExecutive.cpp
  OwInterface.cpp
  OWLATSimInterface.cpp
  OwAdapter.cpp
<<<<<<< HEAD
=======
  subscriber.cpp
  PlexilPlanSelection.cpp
  TerminalPlanSelection.cpp
>>>>>>> 43bb451f
)

add_definitions(-DUSING_ROS)

include_directories(
  ${PLEXIL_INCLUDE_DIR}
)

add_library(${LIB_NAME} SHARED
  ${HEADERS}
  ${SOURCES}
)

target_link_libraries(${LIB_NAME}
  ${catkin_LIBRARIES}
  ${PLEXIL_LIBRARIES}
  )

add_dependencies(${LIB_NAME}
  ${${PROJECT_NAME}_EXPORTED_TARGETS}
  ${catkin_EXPORTED_TARGETS})

add_executable(plexil_node plexil_node.cpp)
add_executable(terminal_selection_node terminal_selection_node.cpp)

target_link_libraries(plexil_node
  ${catkin_LIBRARIES}
  ${PLEXIL_LIBRARIES}
  ${LIB_NAME})

target_link_libraries(terminal_selection_node
  ${catkin_LIBRARIES}
  ${PLEXIL_LIBRARIES}
  ${LIB_NAME})

install(TARGETS plexil_node terminal_selection_node
        RUNTIME DESTINATION ${CATKIN_PACKAGE_BIN_DESTINATION})
<|MERGE_RESOLUTION|>--- conflicted
+++ resolved
@@ -9,13 +9,8 @@
   OwInterface.h
   OWLATSimInterface.h
   OwAdapter.h
-<<<<<<< HEAD
-=======
-  joint_support.h
-  subscriber.h
   PlexilPlanSelection.h
   TerminalPlanSelection.h
->>>>>>> 43bb451f
 )
 
 set (SOURCES
@@ -26,12 +21,8 @@
   OwInterface.cpp
   OWLATSimInterface.cpp
   OwAdapter.cpp
-<<<<<<< HEAD
-=======
-  subscriber.cpp
   PlexilPlanSelection.cpp
   TerminalPlanSelection.cpp
->>>>>>> 43bb451f
 )
 
 add_definitions(-DUSING_ROS)
